--- conflicted
+++ resolved
@@ -35,17 +35,13 @@
 import qualified Pos.DB.Class as DB (MonadDBRead (dbGetSerBlock))
 import qualified Pos.GState.BlockExtra as DB (resolveForwardLink, streamBlocks)
 import           Pos.Infra.Slotting (MonadSlots)
-<<<<<<< HEAD
 import           Pos.Infra.Util.JsonLog.Events (JLTxR (..))
-=======
-import           Pos.Infra.Util.JsonLog.Events (JLEvent)
 import           Pos.Listener.Delegation (DlgListenerConstraint)
 import qualified Pos.Listener.Delegation as Delegation (handlePsk)
 import           Pos.Listener.Txp (TxpMode)
 import qualified Pos.Listener.Txp as Txp (handleTxDo)
 import           Pos.Listener.Update (UpdateMode)
 import qualified Pos.Listener.Update as Update (handleProposal, handleVote)
->>>>>>> e7c309bd
 import           Pos.Logic.Types (KeyVal (..), Logic (..))
 import           Pos.Recovery (MonadRecoveryInfo)
 import qualified Pos.Recovery as Recovery
@@ -63,15 +59,8 @@
 import           Pos.Txp.MemState (getMemPool, withTxpLocalData)
 import qualified Pos.Update.Logic.Local as Update (getLocalProposalNVotes,
                      getLocalVote, isProposalNeeded, isVoteNeeded)
-<<<<<<< HEAD
-import           Pos.Update.Mode (UpdateMode)
-import qualified Pos.Update.Network.Listeners as Update (handleProposal,
-                     handleVote)
---import qualified Pos.Util.Log as Log
 import           Pos.Util.Trace (Trace)
 import           Pos.Util.Trace.Named (TraceNamed, logDebug)
-=======
->>>>>>> e7c309bd
 import           Pos.Util.Util (HasLens (..))
 
 -- The full logic layer uses existing pieces from the former monolithic
