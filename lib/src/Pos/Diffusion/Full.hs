{-# LANGUAGE CPP                 #-}
{-# LANGUAGE OverloadedStrings   #-}
{-# LANGUAGE RankNTypes          #-}
{-# LANGUAGE RecordWildCards     #-}
{-# LANGUAGE RecursiveDo         #-}
{-# LANGUAGE ScopedTypeVariables #-}

module Pos.Diffusion.Full
    ( FullDiffusionConfiguration (..)
    , diffusionLayerFull
    , diffusionLayerFullExposeInternals
    , FullDiffusionInternals (..)
    , RunFullDiffusionInternals (..)
    ) where

import           Universum

import           Control.Concurrent.Async (Concurrently (..))
import qualified Control.Concurrent.STM as STM
import           Data.Functor.Contravariant (contramap)
import qualified Data.Map as M
import           Data.Time.Units (Microsecond, Millisecond, Second)
import           Formatting (Format)
import qualified Network.Broadcast.OutboundQueue as OQ
import           Network.Broadcast.OutboundQueue.Types (MsgType (..),
                     Origin (..))
import           Network.Transport (Transport)
<<<<<<< HEAD
import           Node (Node, NodeAction (..), NodeEnvironment (..), defaultNodeEnvironment, node,
                       simpleNodeEndPoint)
=======
import           Node (Node, NodeAction (..), NodeEnvironment (..),
                     defaultNodeEnvironment, node, simpleNodeEndPoint)
>>>>>>> 6a133448
import           Node.Conversation (Conversation, Converse, converseWith)
import qualified System.Metrics as Monitoring
import           System.Metrics.Gauge (Gauge)

import           System.Random (newStdGen)

<<<<<<< HEAD
import           Pos.Block.Network (MsgBlock, MsgGetBlocks, MsgGetHeaders, MsgHeaders, MsgStream,
                                    MsgStreamBlock)
import           Pos.Communication (EnqueueMsg, HandlerSpecs, InSpecs (..), InvOrDataTK, Listener,
                                    MkListeners (..), Msg, MsgSubscribe, MsgSubscribe1, NodeId,
                                    OutSpecs (..), PackingType, PeerData, SendActions, VerInfo (..),
                                    bipPacking, convH, createOutSpecs, makeEnqueueMsg,
                                    makeSendActions, toOutSpecs)
import           Pos.Core (BlockVersion, BlockVersionData (..), HeaderHash, ProtocolConstants (..),
                           ProxySKHeavy, StakeholderId)
import           Pos.Core.Block (Block, BlockHeader, MainBlockHeader)
import           Pos.Core.Chrono (OldestFirst)
import           Pos.Core.Ssc (InnerSharesMap, Opening, SignedCommitment, VssCertificate)
import           Pos.Core.Txp (TxAux)
import           Pos.Core.Update (UpId, UpdateProposal, UpdateVote)
=======
import           Pos.Chain.Block (Block, BlockHeader, HeaderHash,
                     MainBlockHeader)
import           Pos.Chain.Delegation (ProxySKHeavy)
import           Pos.Chain.Ssc (InnerSharesMap, MCCommitment (..),
                     MCOpening (..), MCShares (..), MCVssCertificate (..),
                     Opening, SignedCommitment, VssCertificate)
import           Pos.Chain.Txp (TxAux)
import           Pos.Chain.Update (BlockVersion, BlockVersionData (..), UpId,
                     UpdateProposal, UpdateVote)
import           Pos.Communication (EnqueueMsg, HandlerSpecs, InSpecs (..),
                     InvOrDataTK, Listener, MkListeners (..), Msg,
                     MsgSubscribe, MsgSubscribe1, NodeId, OutSpecs (..),
                     PackingType, PeerData, SendActions, VerInfo (..),
                     bipPacking, convH, createOutSpecs, makeEnqueueMsg,
                     makeSendActions, toOutSpecs)
import           Pos.Core (ProtocolConstants (..), StakeholderId)
import           Pos.Core.Chrono (OldestFirst)
import           Pos.Core.Metrics.Constants (withCardanoNamespace)
>>>>>>> 6a133448
import           Pos.Crypto.Configuration (ProtocolMagic (..), getProtocolMagic)
import qualified Pos.Diffusion.Full.Block as Diffusion.Block
import qualified Pos.Diffusion.Full.Delegation as Diffusion.Delegation
import qualified Pos.Diffusion.Full.Ssc as Diffusion.Ssc
import qualified Pos.Diffusion.Full.Txp as Diffusion.Txp
import qualified Pos.Diffusion.Full.Update as Diffusion.Update
import           Pos.Infra.Communication.Relay.Logic (invReqDataFlowTK)
<<<<<<< HEAD
import           Pos.Infra.DHT.Real (KademliaDHTInstance (..), KademliaParams (..),
                                     kademliaJoinNetworkNoThrow, kademliaJoinNetworkRetry,
                                     startDHTInstance, stopDHTInstance)
=======
import           Pos.Infra.DHT.Real (KademliaDHTInstance (..),
                     KademliaParams (..), kademliaJoinNetworkNoThrow,
                     kademliaJoinNetworkRetry, startDHTInstance,
                     stopDHTInstance)
>>>>>>> 6a133448
import           Pos.Infra.Diffusion.Subscription.Common (subscriptionListeners)
import           Pos.Infra.Diffusion.Subscription.Dht (dhtSubscriptionWorker)
import           Pos.Infra.Diffusion.Subscription.Dns (dnsSubscriptionWorker)
import           Pos.Infra.Diffusion.Subscription.Status (SubscriptionStates,
                     emptySubscriptionStates)
import           Pos.Infra.Diffusion.Transport.TCP (bracketTransportTCP)
<<<<<<< HEAD
import           Pos.Infra.Diffusion.Types (Diffusion (..), DiffusionHealth (..),
                                            DiffusionLayer (..), StreamEntry)
import           Pos.Infra.Network.Types (Bucket (..), NetworkConfig (..), NodeType,
                                          SubscriptionWorker (..), initQueue, topologyHealthStatus,
                                          topologyRunKademlia, topologySubscribers,
                                          topologySubscriptionWorker)
import           Pos.Infra.Reporting.Ekg (EkgNodeMetrics (..), registerEkgNodeMetrics)
import           Pos.Infra.Reporting.Health.Types (HealthStatus (..))
import           Pos.Logic.Types (Logic (..))
import           Pos.Ssc.Message (MCCommitment (..), MCOpening (..), MCShares (..),
                                  MCVssCertificate (..))
import           Pos.System.Metrics.Constants (withCardanoNamespace)
=======
import           Pos.Infra.Diffusion.Types (Diffusion (..),
                     DiffusionHealth (..), DiffusionLayer (..))
import           Pos.Infra.Network.Types (Bucket (..), NetworkConfig (..),
                     NodeType, SubscriptionWorker (..), initQueue,
                     topologyHealthStatus, topologyRunKademlia,
                     topologySubscribers, topologySubscriptionWorker)
import           Pos.Infra.Reporting.Ekg (EkgNodeMetrics (..),
                     registerEkgNodeMetrics)
import           Pos.Infra.Reporting.Health.Types (HealthStatus (..))
import           Pos.Logic.Types (Logic (..))
import           Pos.Network.Block.Types (MsgBlock, MsgGetBlocks, MsgGetHeaders,
                     MsgHeaders, MsgStream, MsgStreamBlock)
>>>>>>> 6a133448
import           Pos.Util.OutboundQueue (EnqueuedConversation (..))
import           Pos.Util.Timer (Timer, newTimer)
import           Pos.Util.Trace (Severity (Error), Trace)

{-# ANN module ("HLint: ignore Reduce duplication" :: Text) #-}
{-# ANN module ("HLint: ignore Use whenJust" :: Text) #-}
{-# ANN module ("HLint: ignore Use record patterns" :: Text) #-}

data FullDiffusionConfiguration = FullDiffusionConfiguration
    { fdcProtocolMagic          :: !ProtocolMagic
    , fdcProtocolConstants      :: !ProtocolConstants
    , fdcRecoveryHeadersMessage :: !Word
    , fdcLastKnownBlockVersion  :: !BlockVersion
    , fdcConvEstablishTimeout   :: !Microsecond
    , fdcStreamWindow           :: !Word32
    , fdcTrace                  :: !(Trace IO (Severity, Text))
    }

data RunFullDiffusionInternals = RunFullDiffusionInternals
    { runFullDiffusionInternals :: forall y . (FullDiffusionInternals -> IO y) -> IO y
    }

data FullDiffusionInternals = FullDiffusionInternals
    { fdiNode        :: Node
    , fdiConverse    :: Converse PackingType PeerData
    , fdiSendActions :: SendActions
    }

-- | Make a full diffusion layer, filling in many details using a
-- 'NetworkConfig' and its constituent 'Topology'.
-- An 'OutboundQ' is brought up for you, based on the 'NetworkConfig'.
-- A TCP transport is brought up as well, again using the 'NetworkConfig',
-- which includes information about the address. This is why we use CPS here:
-- the transport is bracketed.
-- The 'NetworkConfig's topology is also used to fill in various options
-- related to subscription, health status reporting, etc.
diffusionLayerFull
    :: FullDiffusionConfiguration
    -> NetworkConfig KademliaParams
    -> Maybe EkgNodeMetrics
    -> (Diffusion IO -> Logic IO)
       -- ^ The logic layer can use the diffusion layer.
    -> (DiffusionLayer IO -> IO x)
    -> IO x
diffusionLayerFull fdconf networkConfig mEkgNodeMetrics mkLogic k = do
    -- Make the outbound queue using network policies.
    oq :: OQ.OutboundQ EnqueuedConversation NodeId Bucket <-
        -- NB: <> it's not Text semigroup append, it's LoggerName append, which
        -- puts a "." in the middle.
        initQueue networkConfig ("diffusion.outboundqueue") (enmStore <$> mEkgNodeMetrics)
    let topology = ncTopology networkConfig
        mSubscriptionWorker = topologySubscriptionWorker topology
        mSubscribers = topologySubscribers topology
        healthStatus = topologyHealthStatus topology oq
        mKademliaParams = topologyRunKademlia topology
        -- Transport needs a Trace IO Text. We re-use the 'Trace' given in
        -- the configuration at severity 'Error' (when transport has an
        -- exception trying to 'accept' a new connection).
        logTrace :: Trace IO Text
        logTrace = contramap ((,) Error) (fdcTrace fdconf)
    bracketTransportTCP logTrace (fdcConvEstablishTimeout fdconf) (ncTcpAddr networkConfig) $ \transport -> do
        rec (fullDiffusion, internals) <-
                diffusionLayerFullExposeInternals fdconf
                                                  transport
                                                  oq
                                                  (ncDefaultPort networkConfig)
                                                  mSubscriptionWorker
                                                  mSubscribers
                                                  mKademliaParams
                                                  healthStatus
                                                  mEkgNodeMetrics
                                                  logic
            let logic = mkLogic fullDiffusion
        k $ DiffusionLayer
            { diffusion = fullDiffusion
            , runDiffusionLayer = \action -> runFullDiffusionInternals internals (const action)
            }

diffusionLayerFullExposeInternals
    :: FullDiffusionConfiguration
    -> Transport
    -> OQ.OutboundQ EnqueuedConversation NodeId Bucket
    -> Word16 -- ^ Port on which peers are assumed to listen.
    -> Maybe SubscriptionWorker
    -> Maybe (NodeType, OQ.MaxBucketSize)
    -> Maybe (KademliaParams, Bool)
       -- ^ KademliaParams and a default port for kademlia.
       -- Bool says whether the node must join before starting normal
       -- operation, as opposed to passively trying to join.
    -> IO HealthStatus
       -- ^ Amazon Route53 health check support (stopgap measure, see note
       --   in Pos.Infra.Diffusion.Types, above 'healthStatus' record field).
    -> Maybe EkgNodeMetrics
    -> Logic IO
    -> IO (Diffusion IO, RunFullDiffusionInternals)
diffusionLayerFullExposeInternals fdconf
                                  transport
                                  oq
                                  defaultPort
                                  mSubscriptionWorker
                                  mSubscribers
                                  mKademliaParams
                                  healthStatus -- named to be picked up by record wildcard
                                  mEkgNodeMetrics
                                  logic = do

    let protocolMagic = fdcProtocolMagic fdconf
        protocolConstants = fdcProtocolConstants fdconf
        lastKnownBlockVersion = fdcLastKnownBlockVersion fdconf
        recoveryHeadersMessage = fdcRecoveryHeadersMessage fdconf
        streamWindow = fdcStreamWindow fdconf
        logTrace = fdcTrace fdconf

    -- Subscription states.
    subscriptionStates <- emptySubscriptionStates

    keepaliveTimer <- newTimer

    diffusionHealth <- case mEkgNodeMetrics of
                            Nothing -> return Nothing
                            Just m  -> liftIO $ do
                                wqgM <- Monitoring.createGauge (withCardanoNamespace "diffusion.WriteQueue") $ enmStore m
                                wM   <- Monitoring.createGauge (withCardanoNamespace "diffusion.Window")     $ enmStore m
                                return $ Just $ DiffusionHealth wqgM wM

    let -- VerInfo is a diffusion-layer-specific thing. It's only used for
        -- negotiating with peers.
        --
        -- Known bug: if the block version changes, the VerInfo will be
        -- out of date, as it's immutable.
        -- Solution: don't put it in the VerInfo. Other clients don't need
        -- to know the peer's latest adopted block version, they need only
        -- know what software version its running.
        ourVerInfo :: VerInfo
        ourVerInfo = VerInfo (getProtocolMagic protocolMagic)
                             lastKnownBlockVersion
                             ins
                             (outs <> workerOuts)

        ins :: HandlerSpecs
        InSpecs ins = inSpecs mkL

        -- The out specs come not just from listeners but also from workers.
        -- Workers in the existing implementation were bundled up in
        --   allWorkers :: ([WorkerSpec m], OutSpecs)
        -- and they performed logic layer tasks, so having out specs defined
        -- by them doesn't make sense.
        -- For the first iteration, we just dump those out specs here, since
        -- we know in the diffusion layer the set of all requests that might
        -- be made.
        --
        -- Find below a definition of each of the worker out specs,
        -- copied from Pos.Worker (allWorkers). Each one was manually
        -- inspected to determine the out specs.
        --
        -- FIXME this system must change. Perhaps replace it with a
        -- version number?
        outs :: HandlerSpecs
        OutSpecs outs = outSpecs mkL

        workerOuts :: HandlerSpecs
        OutSpecs workerOuts = mconcat
            [ -- First: the relay system out specs.
              Diffusion.Txp.txOutSpecs logic
            , Diffusion.Update.updateOutSpecs logic
            , Diffusion.Delegation.delegationOutSpecs logic
            , Diffusion.Ssc.sscOutSpecs logic
              -- Relay system for blocks is ad-hoc.
            , blockWorkerOutSpecs
              -- SSC has non-relay out specs, defined below.
            , sscWorkerOutSpecs
            , securityWorkerOutSpecs
            , slottingWorkerOutSpecs
            , subscriptionWorkerOutSpecs
            , dhtWorkerOutSpecs
            ]

        -- An onNewSlotWorker and a localWorker. Latter is mempty. Former
        -- actually does the ssc stuff.
        sscWorkerOutSpecs = mconcat
            [ createOutSpecs (Proxy @(InvOrDataTK StakeholderId MCCommitment))
            , createOutSpecs (Proxy @(InvOrDataTK StakeholderId MCOpening))
            , createOutSpecs (Proxy @(InvOrDataTK StakeholderId MCShares))
            , createOutSpecs (Proxy @(InvOrDataTK StakeholderId MCVssCertificate))
            ]

        -- A single worker checkForReceivedBlocksWorker with
        -- requestTipOuts from Pos.Network.Block.Types
        securityWorkerOutSpecs = toOutSpecs
            [ convH (Proxy :: Proxy MsgGetHeaders)
                    (Proxy :: Proxy MsgHeaders)
            ]

        -- announceBlockHeaderOuts from blkCreatorWorker
        -- announceBlockHeaderOuts from blkMetricCheckerWorker
        -- along with the retrieval worker outs which also include
        -- announceBlockHeaderOuts.
        blockWorkerOutSpecs = mconcat
            [ announceBlockHeaderOuts
            , announceBlockHeaderOuts
            , announceBlockHeaderOuts <> toOutSpecs [ convH (Proxy :: Proxy MsgGetBlocks)
                                                            (Proxy :: Proxy MsgBlock)
                                                    ]
            , streamBlockHeaderOuts
            ]

        announceBlockHeaderOuts = toOutSpecs [ convH (Proxy :: Proxy MsgHeaders)
                                                     (Proxy :: Proxy MsgGetHeaders)
                                             ]

        streamBlockHeaderOuts = toOutSpecs [ convH (Proxy :: Proxy MsgStream)
                                                   (Proxy :: Proxy MsgStreamBlock)
                                           ]

        -- Plainly mempty from the definition of allWorkers.
        slottingWorkerOutSpecs = mempty

        subscriptionWorkerOutSpecs = toOutSpecs
            [ convH (Proxy @MsgSubscribe)  (Proxy @Void)
            , convH (Proxy @MsgSubscribe1) (Proxy @Void)
            ]

        -- It's a localOnNewSlotWorker, so mempty.
        dhtWorkerOutSpecs = mempty

        mkL :: MkListeners
        mkL = mconcat $
            [ Diffusion.Block.blockListeners logTrace logic protocolConstants recoveryHeadersMessage oq keepaliveTimer
            , Diffusion.Txp.txListeners logTrace logic oq enqueue
            , Diffusion.Update.updateListeners logTrace logic oq enqueue
            , Diffusion.Delegation.delegationListeners logTrace logic oq enqueue
            , Diffusion.Ssc.sscListeners logTrace logic oq enqueue
            ] ++ [
              subscriptionListeners logTrace oq subscriberNodeType
            | Just (subscriberNodeType, _) <- [mSubscribers]
            ]

        listeners :: VerInfo -> [Listener]
        listeners = mkListeners mkL ourVerInfo

        currentSlotDuration :: IO Millisecond
        currentSlotDuration = bvdSlotDuration <$> getAdoptedBVData logic

        -- Bracket kademlia and network-transport, create a node. This
        -- will be very involved. Should make it top-level I think.
        runDiffusionLayer :: forall y . (FullDiffusionInternals -> IO y) -> IO y
        runDiffusionLayer = runDiffusionLayerFull
            logTrace
            transport
            oq
            (fdcConvEstablishTimeout fdconf)
            ourVerInfo
            defaultPort
            mKademliaParams
            mSubscriptionWorker
            mEkgNodeMetrics
            keepaliveTimer
            currentSlotDuration
            subscriptionStates
            listeners

        enqueue :: EnqueueMsg
        enqueue = makeEnqueueMsg logTrace ourVerInfo $ \msgType k -> do
            itList <- OQ.enqueue oq msgType (EnqueuedConversation (msgType, k))
            pure (M.fromList itList)

        getBlocks :: NodeId
                  -> HeaderHash
                  -> [HeaderHash]
                  -> IO (OldestFirst [] Block)
        getBlocks = Diffusion.Block.getBlocks logTrace logic recoveryHeadersMessage enqueue

        requestTip :: IO (Map NodeId (IO BlockHeader))
        requestTip = Diffusion.Block.requestTip logTrace logic enqueue recoveryHeadersMessage

        streamBlocks :: forall t .
                        NodeId
                     -> HeaderHash
                     -> [HeaderHash]
                     -> ([Block] -> IO t)
                     -> IO (Maybe t)
        streamBlocks = Diffusion.Block.streamBlocks logTrace diffusionHealth logic streamWindow enqueue

        announceBlockHeader :: MainBlockHeader -> IO ()
        announceBlockHeader = void . Diffusion.Block.announceBlockHeader logTrace logic protocolConstants recoveryHeadersMessage enqueue

        sendTx :: TxAux -> IO Bool
        sendTx = Diffusion.Txp.sendTx logTrace enqueue

        sendUpdateProposal :: UpId -> UpdateProposal -> [UpdateVote] -> IO ()
        sendUpdateProposal = Diffusion.Update.sendUpdateProposal logTrace enqueue

        sendVote :: UpdateVote -> IO ()
        sendVote = Diffusion.Update.sendVote logTrace enqueue

        -- TODO put these into a Pos.Diffusion.Full.Ssc module.
        sendSscCert :: VssCertificate -> IO ()
        sendSscCert = void . invReqDataFlowTK logTrace "ssc" enqueue (MsgMPC OriginSender) (ourStakeholderId logic) . MCVssCertificate

        sendSscOpening :: Opening -> IO ()
        sendSscOpening = void . invReqDataFlowTK logTrace "ssc" enqueue (MsgMPC OriginSender) (ourStakeholderId logic) . MCOpening (ourStakeholderId logic)

        sendSscShares :: InnerSharesMap -> IO ()
        sendSscShares = void . invReqDataFlowTK logTrace "ssc" enqueue (MsgMPC OriginSender) (ourStakeholderId logic) . MCShares (ourStakeholderId logic)

        sendSscCommitment :: SignedCommitment -> IO ()
        sendSscCommitment = void . invReqDataFlowTK logTrace "ssc" enqueue (MsgMPC OriginSender) (ourStakeholderId logic) . MCCommitment

        sendPskHeavy :: ProxySKHeavy -> IO ()
        sendPskHeavy = Diffusion.Delegation.sendPskHeavy logTrace enqueue

        -- TODO better status text.
        formatStatus :: forall r . (forall a . Format r a -> a) -> IO r
        formatStatus formatter = OQ.dumpState oq formatter

        diffusion :: Diffusion IO
        diffusion = Diffusion {..}

        runInternals = RunFullDiffusionInternals
            { runFullDiffusionInternals = runDiffusionLayer
            }

    return (diffusion, runInternals)

-- | Create kademlia, network-transport, and run the outbound queue's
-- dequeue thread.
runDiffusionLayerFull
    :: Trace IO (Severity, Text)
    -> Transport
    -> OQ.OutboundQ EnqueuedConversation NodeId Bucket
    -> Microsecond -- ^ Conversation establish timeout
    -> VerInfo
    -> Word16 -- ^ Default port to use for resolved hosts (from dns)
    -> Maybe (KademliaParams, Bool)
    -> Maybe SubscriptionWorker
    -> Maybe EkgNodeMetrics
    -> Timer -- ^ Keepalive timer.
    -> IO Millisecond -- ^ Slot duration; may change over time.
    -> SubscriptionStates NodeId
    -> (VerInfo -> [Listener])
    -> (FullDiffusionInternals -> IO x)
    -> IO x
runDiffusionLayerFull logTrace
                      transport
                      oq
                      convEstablishTimeout
                      ourVerInfo
                      defaultPort
                      mKademliaParams
                      mSubscriptionWorker
                      mEkgNodeMetrics
                      keepaliveTimer
                      slotDuration
                      subscriptionStates
                      listeners
                      k =
    maybeBracketKademliaInstance logTrace mKademliaParams defaultPort $ \mKademlia ->
        timeWarpNode logTrace transport convEstablishTimeout ourVerInfo listeners $ \nd converse ->
            -- Concurrently run the dequeue thread, subscription thread, and
            -- main action.
            let sendActions :: SendActions
                sendActions = makeSendActions logTrace ourVerInfo oqEnqueue converse
                dequeueDaemon = OQ.dequeueThread oq (sendMsgFromConverse converse)
                subscriptionDaemon = subscriptionThread (fst <$> mKademlia) sendActions
                mainAction = do
                    maybe (pure ()) (flip registerEkgNodeMetrics nd) mEkgNodeMetrics
                    maybe (pure ()) (joinKademlia logTrace) mKademlia
                    let fdi = FullDiffusionInternals
                            { fdiNode = nd
                            , fdiConverse = converse
                            , fdiSendActions = sendActions
                            }
                    t <- k fdi
                    -- If everything went well, stop the outbound queue
                    -- normally. If 'k fdi' threw an exception, the dequeue
                    -- thread ('dequeueDaemon') will be killed.
                    OQ.waitShutdown oq
                    pure t

                action = Concurrently dequeueDaemon
                      *> Concurrently subscriptionDaemon
                      *> Concurrently mainAction

            in  runConcurrently action
  where
    oqEnqueue :: Msg
              -> (NodeId -> VerInfo -> Conversation PackingType t)
              -> IO (Map NodeId (STM.TVar (OQ.PacketStatus t)))
    oqEnqueue msgType l = do
        itList <- OQ.enqueue oq msgType (EnqueuedConversation (msgType, l))
        return (M.fromList itList)
    subscriptionThread mKademliaInst sactions = case mSubscriptionWorker of
        Just (SubscriptionWorkerBehindNAT dnsDomains) ->
            dnsSubscriptionWorker logTrace oq defaultPort dnsDomains keepaliveTimer slotDuration subscriptionStates sactions
        Just (SubscriptionWorkerKademlia nodeType valency fallbacks) -> case mKademliaInst of
            -- Caller wanted a DHT subscription worker, but not a Kademlia
            -- instance. Shouldn't be allowed, but oh well FIXME later.
            Nothing -> pure ()
            Just kInst -> dhtSubscriptionWorker logTrace oq kInst nodeType valency fallbacks sactions
        Nothing -> pure ()

sendMsgFromConverse
    :: Converse PackingType PeerData
    -> OQ.SendMsg EnqueuedConversation NodeId
sendMsgFromConverse converse (EnqueuedConversation (_, k)) nodeId =
    converseWith converse nodeId (k nodeId)

-- | Bring up a time-warp node. It will come down when the continuation ends.
timeWarpNode
    :: Trace IO (Severity, Text)
    -> Transport
    -> Microsecond -- Timeout.
    -> VerInfo
    -> (VerInfo -> [Listener])
    -> (Node -> Converse PackingType PeerData -> IO t)
    -> IO t
timeWarpNode logTrace transport convEstablishTimeout ourVerInfo listeners k = do
    stdGen <- newStdGen
    node logTrace mkTransport mkReceiveDelay mkConnectDelay stdGen bipPacking ourVerInfo nodeEnv $ \theNode ->
        NodeAction listeners $ k theNode
  where
    mkTransport = simpleNodeEndPoint transport
    mkReceiveDelay = const (pure Nothing)
    mkConnectDelay = const (pure Nothing)
    nodeEnv = defaultNodeEnvironment { nodeAckTimeout = convEstablishTimeout }

----------------------------------------------------------------------------
-- Kademlia
----------------------------------------------------------------------------

createKademliaInstance
    :: Trace IO (Severity, Text)
    -> KademliaParams
    -> Word16 -- ^ Default port to bind to.
    -> IO KademliaDHTInstance
createKademliaInstance logTrace kp defaultPort =
    startDHTInstance logTrace instConfig defaultBindAddress
  where
    instConfig = kp {kpPeers = ordNub $ kpPeers kp}
    defaultBindAddress = ("0.0.0.0", defaultPort)

-- | RAII for 'KademliaDHTInstance'.
bracketKademliaInstance
    :: Trace IO (Severity, Text)
    -> (KademliaParams, Bool)
    -> Word16
    -> ((KademliaDHTInstance, Bool) -> IO a)
    -> IO a
bracketKademliaInstance logTrace (kp, mustJoin) defaultPort action =
    bracket (createKademliaInstance logTrace kp defaultPort) stopDHTInstance $ \kinst ->
        action (kinst, mustJoin)

maybeBracketKademliaInstance
    :: Trace IO (Severity, Text)
    -> Maybe (KademliaParams, Bool)
    -> Word16
    -> (Maybe (KademliaDHTInstance, Bool) -> IO a)
    -> IO a
maybeBracketKademliaInstance _ Nothing _ k = k Nothing
maybeBracketKademliaInstance logTrace (Just kp) defaultPort k =
    bracketKademliaInstance logTrace kp defaultPort (k . Just)

-- | Join the Kademlia network.
joinKademlia :: Trace IO (Severity, Text) -> (KademliaDHTInstance, Bool) -> IO ()
joinKademlia logTrace (kInst, mustJoin) = case mustJoin of
    True  -> kademliaJoinNetworkRetry logTrace kInst (kdiInitialPeers kInst) retryInterval
    False -> kademliaJoinNetworkNoThrow logTrace kInst (kdiInitialPeers kInst)
  where
    retryInterval :: Second
    retryInterval = 5<|MERGE_RESOLUTION|>--- conflicted
+++ resolved
@@ -25,35 +25,13 @@
 import           Network.Broadcast.OutboundQueue.Types (MsgType (..),
                      Origin (..))
 import           Network.Transport (Transport)
-<<<<<<< HEAD
-import           Node (Node, NodeAction (..), NodeEnvironment (..), defaultNodeEnvironment, node,
-                       simpleNodeEndPoint)
-=======
 import           Node (Node, NodeAction (..), NodeEnvironment (..),
                      defaultNodeEnvironment, node, simpleNodeEndPoint)
->>>>>>> 6a133448
 import           Node.Conversation (Conversation, Converse, converseWith)
 import qualified System.Metrics as Monitoring
-import           System.Metrics.Gauge (Gauge)
 
 import           System.Random (newStdGen)
 
-<<<<<<< HEAD
-import           Pos.Block.Network (MsgBlock, MsgGetBlocks, MsgGetHeaders, MsgHeaders, MsgStream,
-                                    MsgStreamBlock)
-import           Pos.Communication (EnqueueMsg, HandlerSpecs, InSpecs (..), InvOrDataTK, Listener,
-                                    MkListeners (..), Msg, MsgSubscribe, MsgSubscribe1, NodeId,
-                                    OutSpecs (..), PackingType, PeerData, SendActions, VerInfo (..),
-                                    bipPacking, convH, createOutSpecs, makeEnqueueMsg,
-                                    makeSendActions, toOutSpecs)
-import           Pos.Core (BlockVersion, BlockVersionData (..), HeaderHash, ProtocolConstants (..),
-                           ProxySKHeavy, StakeholderId)
-import           Pos.Core.Block (Block, BlockHeader, MainBlockHeader)
-import           Pos.Core.Chrono (OldestFirst)
-import           Pos.Core.Ssc (InnerSharesMap, Opening, SignedCommitment, VssCertificate)
-import           Pos.Core.Txp (TxAux)
-import           Pos.Core.Update (UpId, UpdateProposal, UpdateVote)
-=======
 import           Pos.Chain.Block (Block, BlockHeader, HeaderHash,
                      MainBlockHeader)
 import           Pos.Chain.Delegation (ProxySKHeavy)
@@ -72,7 +50,6 @@
 import           Pos.Core (ProtocolConstants (..), StakeholderId)
 import           Pos.Core.Chrono (OldestFirst)
 import           Pos.Core.Metrics.Constants (withCardanoNamespace)
->>>>>>> 6a133448
 import           Pos.Crypto.Configuration (ProtocolMagic (..), getProtocolMagic)
 import qualified Pos.Diffusion.Full.Block as Diffusion.Block
 import qualified Pos.Diffusion.Full.Delegation as Diffusion.Delegation
@@ -80,36 +57,16 @@
 import qualified Pos.Diffusion.Full.Txp as Diffusion.Txp
 import qualified Pos.Diffusion.Full.Update as Diffusion.Update
 import           Pos.Infra.Communication.Relay.Logic (invReqDataFlowTK)
-<<<<<<< HEAD
-import           Pos.Infra.DHT.Real (KademliaDHTInstance (..), KademliaParams (..),
-                                     kademliaJoinNetworkNoThrow, kademliaJoinNetworkRetry,
-                                     startDHTInstance, stopDHTInstance)
-=======
 import           Pos.Infra.DHT.Real (KademliaDHTInstance (..),
                      KademliaParams (..), kademliaJoinNetworkNoThrow,
                      kademliaJoinNetworkRetry, startDHTInstance,
                      stopDHTInstance)
->>>>>>> 6a133448
 import           Pos.Infra.Diffusion.Subscription.Common (subscriptionListeners)
 import           Pos.Infra.Diffusion.Subscription.Dht (dhtSubscriptionWorker)
 import           Pos.Infra.Diffusion.Subscription.Dns (dnsSubscriptionWorker)
 import           Pos.Infra.Diffusion.Subscription.Status (SubscriptionStates,
                      emptySubscriptionStates)
 import           Pos.Infra.Diffusion.Transport.TCP (bracketTransportTCP)
-<<<<<<< HEAD
-import           Pos.Infra.Diffusion.Types (Diffusion (..), DiffusionHealth (..),
-                                            DiffusionLayer (..), StreamEntry)
-import           Pos.Infra.Network.Types (Bucket (..), NetworkConfig (..), NodeType,
-                                          SubscriptionWorker (..), initQueue, topologyHealthStatus,
-                                          topologyRunKademlia, topologySubscribers,
-                                          topologySubscriptionWorker)
-import           Pos.Infra.Reporting.Ekg (EkgNodeMetrics (..), registerEkgNodeMetrics)
-import           Pos.Infra.Reporting.Health.Types (HealthStatus (..))
-import           Pos.Logic.Types (Logic (..))
-import           Pos.Ssc.Message (MCCommitment (..), MCOpening (..), MCShares (..),
-                                  MCVssCertificate (..))
-import           Pos.System.Metrics.Constants (withCardanoNamespace)
-=======
 import           Pos.Infra.Diffusion.Types (Diffusion (..),
                      DiffusionHealth (..), DiffusionLayer (..))
 import           Pos.Infra.Network.Types (Bucket (..), NetworkConfig (..),
@@ -122,7 +79,6 @@
 import           Pos.Logic.Types (Logic (..))
 import           Pos.Network.Block.Types (MsgBlock, MsgGetBlocks, MsgGetHeaders,
                      MsgHeaders, MsgStream, MsgStreamBlock)
->>>>>>> 6a133448
 import           Pos.Util.OutboundQueue (EnqueuedConversation (..))
 import           Pos.Util.Timer (Timer, newTimer)
 import           Pos.Util.Trace (Severity (Error), Trace)
