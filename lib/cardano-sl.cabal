name:                cardano-sl
<<<<<<< HEAD
version:             1.3.2
=======
version:             2.0.0
>>>>>>> 6a133448
synopsis:            Cardano SL main implementation
description:         Please see README.md
license:             MIT
license-file:        LICENSE
author:              Serokell
maintainer:          Serokell <hi@serokell.io>
copyright:           2016 IOHK
category:            Currency
build-type:          Simple
extra-source-files:  README.md
cabal-version:       >=1.10

library
  exposed-modules:      Paths_cardano_sl

                        Pos.AllSecrets

                        -- Arbitrary instances
                        Pos.Binary
                        Pos.Context
                        Pos.Communication
                        Pos.Configuration
                        Pos.Constants

                        Pos.DB.DB

                        -- Diffusion layer
                        Pos.Diffusion.Full
                        Pos.Diffusion.Full.Block
                        Pos.Diffusion.Full.Delegation
                        Pos.Diffusion.Full.Ssc
                        Pos.Diffusion.Full.Txp
                        Pos.Diffusion.Full.Update

                        -- GState
                        Pos.GState

                        -- Logic layer
                        Pos.Logic.Types
                        Pos.Logic.Full
                        Pos.Logic.Pure

                        -- Behavior
                        Pos.Behavior

                        -- Launcher
                        Pos.Launcher
                        Pos.Launcher.Configuration
                        Pos.Launcher.Resource
                        Pos.Launcher.Runner

                        -- Listener
                        Pos.Listener.Delegation
                        Pos.Listener.Txp
                        Pos.Listener.Update

                        -- Network
                        Pos.Network.Update.Download
                        Pos.Network.Block.Logic
                        Pos.Network.Block.Retrieval
                        Pos.Network.Block.RetrievalQueue
                        Pos.Network.Block.Types
                        Pos.Network.Block.WorkMode

                        -- cardano-sl-client & cardano-sl-generator
                        Pos.Communication.Limits
                        Pos.Communication.Types

                        -- Recovery
                        Pos.Recovery
                        Pos.Recovery.Types

                        -- Client CLI
                        Pos.Client.CLI
                        Pos.Client.CLI.NodeOptions
                        Pos.Client.CLI.Options
                        Pos.Client.CLI.Params
                        Pos.Client.CLI.Secrets
                        Pos.Client.CLI.Util

                        Pos.Reporting.Production

                        -- Utilities/helpers
                        Pos.Util.Config
                        Pos.Util.OutboundQueue
                        Pos.Util.UserKeyError
                        Pos.Util.UserPublic
                        Pos.Util.UserSecret

                        Pos.Web
                        Pos.Web.Api
                        Pos.Web.Mode
                        Pos.Web.Server
                        Pos.Web.Types

                        -- Worker, work mode
                        Pos.Worker
                        Pos.Worker.Block
                        Pos.Worker.Delegation
                        Pos.Worker.Ssc
                        Pos.Worker.Update
                        Pos.WorkMode
                        Pos.WorkMode.Class

                        -- Binary serialization
                        Pos.Binary.Communication

                        -- Exposed for tests
                        Test.Pos.Helpers

                        -- Util code for tests
                        Test.Pos.Configuration

                        Pos.Util.Servant


  other-modules:
                        -- NodeContext
                        Pos.Context.Context

                        -- GState
                        Pos.GState.Context
                        Pos.GState.GState

                        -- Launcher
                        Pos.Launcher.Launcher
                        Pos.Launcher.Mode
                        Pos.Launcher.Param
                        Pos.Launcher.Scenario

                        -- Network
                        Pos.Communication.Server

  build-depends:        base
                      , QuickCheck
                      , async
                      , aeson >= 0.11.2.1
                      , aeson-options
                      , async
                      , ansi-terminal
                      , ansi-wl-pprint
                      , bytestring
                      , canonical-json
                      , cardano-sl-binary
                      , cardano-sl-binary-test
                      , cardano-sl-chain
                      , cardano-sl-core
                      , cardano-sl-crypto
                      , cardano-sl-crypto-test
                      , cardano-sl-db
                      , cardano-sl-infra
                      , cardano-sl-networking
                      , cardano-sl-util
                      , conduit >= 1.2.8
                      , constraints
                      , containers
                      , contravariant
                      , cryptonite >= 0.23
                      , data-default
                      , directory
                      , ekg-core
                      , ekg
                      , ether >= 0.5
                      , exceptions
                      , filelock >= 0.1.0.1
                      , filepath
                      , formatting
                      , generic-arbitrary
                      , hspec
                      , http-client
                      , http-client-tls
                      , http-conduit
                      , http-types
                      , lens
                      , lifted-async
                      , memory
                      , mmorph
                      , monad-control
                      , mtl
                      , neat-interpolation
                      , network
                      , network-transport
                      , optparse-applicative
                      , parsec
                      , pvss
                      , random
                      , reflection
                      , safe-exceptions
                      , serokell-util >= 0.1.3.4
                      , servant >= 0.8.1
                      , servant-client >= 0.8.1
                      , servant-client-core >= 0.8.1
                      , servant-server >= 0.8.1
                      , servant-swagger
                      , stm
                      , streaming-commons
                      , tagged
                      , template-haskell
                      , text
                      , formatting
                      , time
                      , time-units
                      , tls
                      , transformers
                      , universum >= 0.1.11
                      , unliftio
                      , unordered-containers
                      , wai
                      , warp
                      , warp-tls
                      , x509
                      , x509-store
                      , x509-validation
                      , yaml
                      -- https://issues.serokell.io/issue/DEVOPS-230
                      , cpphs
                      -- Required for common test modules
                      , cborg

  if !os(windows)
    build-depends:      unix

  if !os(windows) && !os(freebsd)
     -- See: https://github.com/input-output-hk/stack2nix/issues/56
     build-depends:      systemd

  hs-source-dirs:       src
  default-language:     Haskell2010
  ghc-options:         -Wall
                       -O2

  default-extensions:   DeriveDataTypeable
                        DeriveGeneric
                        GeneralizedNewtypeDeriving
                        StandaloneDeriving
                        FlexibleContexts
                        FlexibleInstances
                        MultiParamTypeClasses
                        FunctionalDependencies
                        DefaultSignatures
                        NoImplicitPrelude
                        OverloadedStrings
                        TypeApplications
                        TupleSections
                        ViewPatterns
                        LambdaCase
                        MultiWayIf
                        ConstraintKinds
                        UndecidableInstances
                        BangPatterns
                        TemplateHaskell
                        ScopedTypeVariables
                        GADTs
                        MonadFailDesugaring

  build-tools: cpphs >= 1.19
  ghc-options: -pgmP cpphs -optP --cpp

test-suite cardano-test
  main-is:             Test.hs
  other-modules:
                       -- Standard module with some magic
                       Spec

                       Test.Pos.Slotting.TypesSpec

                       -- Ssc
                       Test.Pos.Ssc.ComputeSharesSpec
                       Test.Pos.Ssc.Identity.SafeCopySpec
                       Test.Pos.Ssc.SeedSpec
                       Test.Pos.Ssc.Toss.BaseSpec
                       Test.Pos.Ssc.VssCertDataSpec
                       Test.Pos.Ssc.Toss.PureSpec

                       -- Everything else
                       Test.Pos.Block.Arbitrary.Message
                       Test.Pos.Block.CborSpec
                       Test.Pos.Cbor.Arbitrary.UserPublic
                       Test.Pos.Cbor.Arbitrary.UserSecret
                       Test.Pos.Cbor.CborSpec
                       Test.Pos.ConfigurationSpec
                       Test.Pos.ConstantsSpec
                       Test.Pos.Diffusion.BlockSpec
                       Test.Pos.Genesis.CanonicalSpec
                       Test.Pos.Launcher.ConfigurationSpec
                       Test.Pos.Launcher.Json
                       Test.Pos.MerkleSpec
                       Test.Pos.Infra.Slotting.TypesSpec
<<<<<<< HEAD
                       Test.Pos.Types.BlockSpec
                       Test.Pos.Types.Golden.SafeCopy
=======
>>>>>>> 6a133448
                       Test.Pos.Types.Identity.SafeCopySpec
                       Test.Pos.Types.Identity.ShowReadSpec
                       Test.Pos.Update.Identity.SafeCopySpec
                       Test.Pos.Update.MemStateSpec
                       Test.Pos.Update.PollSpec


  type:                exitcode-stdio-1.0
  build-depends:       QuickCheck
                     , base
                     , bytestring
                     , cardano-crypto
                     , cardano-sl
                     , cardano-sl-binary
                     , cardano-sl-binary-test
                     , cardano-sl-chain
                     , cardano-sl-chain-test
                     , cardano-sl-core
                     , cardano-sl-core-test
                     , cardano-sl-crypto
                     , cardano-sl-crypto-test
                     , cardano-sl-db
                     , cardano-sl-db-test
                     , cardano-sl-infra
                     , cardano-sl-infra-test
                     , cardano-sl-networking
                     , cardano-sl-util
                     , cardano-sl-util-test
<<<<<<< HEAD
                     , cborg
                     , cereal
=======
                     , conduit
>>>>>>> 6a133448
                     , containers
                     , cryptonite
                     , data-default
                     , deepseq
                     , extra
                     , filelock
                     , formatting
                     , generic-arbitrary
                     , hedgehog
                     , hspec
                     , lens
<<<<<<< HEAD
                     , log-warper
                     , mtl
=======
>>>>>>> 6a133448
                     , network-transport
                     , network-transport-inmemory
                     , pvss
                     , random
                     , reflection
                     , serokell-util >= 0.1.3.4
                     , tagged
                     , text
                     , time
                     , time-units
                     , universum >= 0.1.11
                     , unordered-containers

  hs-source-dirs:      test
  default-language:    Haskell2010
  ghc-options:         -threaded
                       -rtsopts
                       -Wall

  -- linker speed up for linux
  if os(linux)
    ghc-options:       -optl-fuse-ld=gold
    ld-options:        -fuse-ld=gold

  default-extensions:   DeriveDataTypeable
                        DeriveGeneric
                        GeneralizedNewtypeDeriving
                        StandaloneDeriving
                        FlexibleContexts
                        FlexibleInstances
                        MultiParamTypeClasses
                        FunctionalDependencies
                        DefaultSignatures
                        NoImplicitPrelude
                        OverloadedStrings
                        TypeApplications
                        TupleSections
                        ViewPatterns
                        LambdaCase
                        MultiWayIf
                        ConstraintKinds
                        UndecidableInstances
                        BangPatterns
                        TemplateHaskell
                        ScopedTypeVariables
                        GADTs
                        MonadFailDesugaring

  build-tools: cpphs >= 1.19
  ghc-options: -pgmP cpphs -optP --cpp

benchmark cardano-bench-criterion
  hs-source-dirs:      bench
  main-is:             Local/Criterion.hs
  other-modules:       Bench.Pos.Criterion.FollowTheSatoshiBench
                       Bench.Pos.Criterion.TxSigningBench
                       Bench.Configuration
                       Bench.Pos.Diffusion.BlockDownload
  type:                exitcode-stdio-1.0
  build-depends:       QuickCheck
                     , base
                     , bytestring
                     , cardano-sl
                     , cardano-sl-chain
                     , cardano-sl-chain-test
                     , cardano-sl-core
                     , cardano-sl-core-test
                     , cardano-sl-crypto
                     , cardano-sl-crypto-test
                     , cardano-sl-db
                     , cardano-sl-infra
                     , cardano-sl-networking
                     , cardano-sl-util
                     , cardano-sl-util-test
                     , conduit
                     , criterion
                     , deepseq
                     , formatting
                     , network-transport
                     , network-transport-inmemory
                     , optparse-applicative
                     , universum >= 0.1.11
  default-language:    Haskell2010
  ghc-options:         -threaded -rtsopts
                       -Wall
                       -O2

  -- linker speed up for linux
  if os(linux)
    ghc-options:       -optl-fuse-ld=gold
    ld-options:        -fuse-ld=gold

  default-extensions:   DeriveDataTypeable
                        DeriveGeneric
                        GeneralizedNewtypeDeriving
                        StandaloneDeriving
                        FlexibleContexts
                        FlexibleInstances
                        MultiParamTypeClasses
                        FunctionalDependencies
                        DefaultSignatures
                        NoImplicitPrelude
                        OverloadedStrings
                        TypeApplications
                        TupleSections
                        ViewPatterns
                        LambdaCase
                        MultiWayIf
                        ConstraintKinds
                        UndecidableInstances
                        BangPatterns
                        TemplateHaskell
                        ScopedTypeVariables
                        GADTs
                        MonadFailDesugaring

  build-tools: cpphs >= 1.19
  ghc-options: -pgmP cpphs -optP --cpp<|MERGE_RESOLUTION|>--- conflicted
+++ resolved
@@ -1,9 +1,5 @@
 name:                cardano-sl
-<<<<<<< HEAD
-version:             1.3.2
-=======
 version:             2.0.0
->>>>>>> 6a133448
 synopsis:            Cardano SL main implementation
 description:         Please see README.md
 license:             MIT
@@ -284,7 +280,6 @@
                        Test.Pos.Cbor.Arbitrary.UserPublic
                        Test.Pos.Cbor.Arbitrary.UserSecret
                        Test.Pos.Cbor.CborSpec
-                       Test.Pos.ConfigurationSpec
                        Test.Pos.ConstantsSpec
                        Test.Pos.Diffusion.BlockSpec
                        Test.Pos.Genesis.CanonicalSpec
@@ -292,11 +287,6 @@
                        Test.Pos.Launcher.Json
                        Test.Pos.MerkleSpec
                        Test.Pos.Infra.Slotting.TypesSpec
-<<<<<<< HEAD
-                       Test.Pos.Types.BlockSpec
-                       Test.Pos.Types.Golden.SafeCopy
-=======
->>>>>>> 6a133448
                        Test.Pos.Types.Identity.SafeCopySpec
                        Test.Pos.Types.Identity.ShowReadSpec
                        Test.Pos.Update.Identity.SafeCopySpec
@@ -325,12 +315,7 @@
                      , cardano-sl-networking
                      , cardano-sl-util
                      , cardano-sl-util-test
-<<<<<<< HEAD
-                     , cborg
-                     , cereal
-=======
                      , conduit
->>>>>>> 6a133448
                      , containers
                      , cryptonite
                      , data-default
@@ -342,11 +327,6 @@
                      , hedgehog
                      , hspec
                      , lens
-<<<<<<< HEAD
-                     , log-warper
-                     , mtl
-=======
->>>>>>> 6a133448
                      , network-transport
                      , network-transport-inmemory
                      , pvss
