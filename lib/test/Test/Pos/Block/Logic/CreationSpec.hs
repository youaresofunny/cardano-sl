-- | Specification of 'Pos.Block.Logic.Creation' module.

module Test.Pos.Block.Logic.CreationSpec
       ( spec
       ) where

import           Universum

import           Data.Default               (def)
import           Serokell.Data.Memory.Units (Byte, Gigabyte, convertUnit, fromBytes)
import           Test.Hspec                 (Spec, describe, runIO)
import           Test.Hspec.QuickCheck      (modifyMaxSuccess, prop)
import           Test.QuickCheck            (Gen, Property, Testable, arbitrary, choose,
                                             counterexample, elements, forAll, generate,
                                             listOf, listOf1, oneof, property)

import           Pos.Arbitrary.Block        ()
import           Pos.Arbitrary.Delegation   (genDlgPayload)
import           Pos.Arbitrary.Txp          (GoodTx, goodTxToTxAux)
import           Pos.Arbitrary.Ssc          (commitmentMapEpochGen,
                                             vssCertificateEpochGen)
import           Pos.Binary.Class           (biSize)
import           Pos.Block.Logic            (RawPayload (..), createMainBlockPure)
import qualified Pos.Communication          ()
import           Pos.Core                   (BlockVersionData (bvdMaxBlockSize),
                                             HasConfiguration, SlotId (..),
                                             blkSecurityParam, genesisBlockVersionData,
                                             mkVssCertificatesMapLossy,
                                             unsafeMkLocalSlotIndex)
import           Pos.Core.Block             (BlockHeader, MainBlock)
import           Pos.Core.Txp               (TxAux)
import           Pos.Core.Update            (UpdatePayload (..))
import           Pos.Crypto                 (SecretKey)
import           Pos.Delegation             (DlgPayload, ProxySKBlockInfo)
<<<<<<< HEAD
import           Pos.Ssc.Base               (defaultSscPayload)
import           Pos.Ssc.GodTossing         (SscPayload (..), commitmentMapEpochGen,
                                             vssCertificateEpochGen)
=======
import           Pos.Ssc                    (SscPayload (..), defaultSscPayload)
import           Pos.Txp.Core               (TxAux)
>>>>>>> 6b733e06
import           Pos.Update.Configuration   (HasUpdateConfiguration)
import           Pos.Util                   (SmallGenerator (..), makeSmall)

import           Test.Pos.Util              (withDefConfiguration,
                                             withDefUpdateConfiguration)

spec :: Spec
spec = withDefConfiguration $ withDefUpdateConfiguration $
  describe "Block.Logic.Creation" $ do

    -- Sampling the minimum empty block size
    (sk0,prevHeader0) <- runIO $ generate arbitrary

    -- We multiply by 1.5 because there are different possible
    -- combinations of empty constructors and there's no out-of-box
    -- way to get maximum of them. Some settings produce 390b empty
    -- block, some -- 431b.
    let emptyBSize0 :: Byte
        emptyBSize0 = biSize (noSscBlock infLimit prevHeader0 [] def def sk0) -- in bytes
        emptyBSize :: Integral n => n
        emptyBSize = round $ (1.5 * fromIntegral emptyBSize0 :: Double)

    describe "createMainBlockPure" $ modifyMaxSuccess (const 1000) $ do
        prop "empty block size is sane" $ emptyBlk $ \blk0 -> leftToCounter blk0 $ \blk ->
            let s = biSize blk
            in counterexample ("Real block size: " <> show s <>
                               "\n\nBlock: " <> show blk) $
                 -- Various hashes and signatures in the block take 416
                 -- bytes; this is *completely* independent of encoding used.
                 -- Empirically, empty blocks don't get bigger than 550
                 -- bytes.
                 s <= 550 && s <= bvdMaxBlockSize genesisBlockVersionData
        prop "doesn't create blocks bigger than the limit" $
            forAll (choose (emptyBSize, emptyBSize * 10)) $ \(fromBytes -> limit) ->
            forAll arbitrary $ \(prevHeader, sk, updatePayload) ->
            forAll validSscPayloadGen $ \(sscPayload, slotId) ->
            forAll (genDlgPayload (siEpoch slotId)) $ \dlgPayload ->
            forAll (makeSmall $ listOf1 genTxAux) $ \txs ->
            let blk = producePureBlock limit prevHeader txs Nothing slotId
                                       dlgPayload sscPayload updatePayload sk
            in leftToCounter blk $ \b ->
                let s = biSize b
                in counterexample ("Real block size: " <> show s) $
                   s <= fromIntegral limit
        prop "removes transactions when necessary" $
            forAll arbitrary $ \(prevHeader, sk) ->
            forAll (makeSmall $ listOf1 genTxAux) $ \txs ->
            forAll (elements [0,0.5,0.9]) $ \(delta :: Double) ->
            let blk0 = noSscBlock infLimit prevHeader [] def def sk
                blk1 = noSscBlock infLimit prevHeader txs def def sk
            in leftToCounter ((,) <$> blk0 <*> blk1) $ \(b0, b1) ->
                let s = biSize b0 +
                        round ((fromIntegral $ biSize b1 - biSize b0) * delta)
                    blk2 = noSscBlock s prevHeader txs def def sk
                in counterexample ("Tested with block size limit: " <> show s) $
                   leftToCounter blk2 (const True)
        prop "strips ssc data when necessary" $
            forAll arbitrary $ \(prevHeader, sk) ->
            forAll validSscPayloadGen $ \(sscPayload, slotId) ->
            forAll (elements [0,0.5,0.9]) $ \(delta :: Double) ->
            let blk0 = producePureBlock infLimit prevHeader [] Nothing
                                        slotId def (defSscPld slotId) def sk
                withPayload lim =
                    producePureBlock lim prevHeader [] Nothing slotId def sscPayload def sk
                blk1 = withPayload infLimit
            in leftToCounter ((,) <$> blk0 <*> blk1) $ \(b0,b1) ->
                let s = biSize b0 +
                        round ((fromIntegral $ biSize b1 - biSize b0) * delta)
                    blk2 = withPayload s
                in counterexample ("Tested with block size limit: " <> show s) $
                   leftToCounter blk2 (const True)
  where
    defSscPld :: HasConfiguration => SlotId -> SscPayload
    defSscPld sId = defaultSscPayload $ siSlot sId

    infLimit = convertUnit @Gigabyte @Byte 1

    leftToCounter :: (ToString s, Testable p) => Either s a -> (a -> p) -> Property
    leftToCounter x c = either (\t -> counterexample (toString t) False) (property . c) x

    emptyBlk :: (HasConfiguration, HasUpdateConfiguration, Testable p) => (Either Text MainBlock -> p) -> Property
    emptyBlk foo =
        forAll arbitrary $ \(prevHeader, sk, slotId) ->
        foo $ producePureBlock infLimit prevHeader [] Nothing slotId def (defSscPld slotId) def sk

    genTxAux :: HasConfiguration => Gen TxAux
    genTxAux =
        goodTxToTxAux . getSmallGenerator <$> (arbitrary :: Gen (SmallGenerator GoodTx))

    noSscBlock
        :: (HasConfiguration, HasUpdateConfiguration)
        => Byte
        -> BlockHeader
        -> [TxAux]
        -> DlgPayload
        -> UpdatePayload
        -> SecretKey
        -> Either Text MainBlock
    noSscBlock limit prevHeader txs proxyCerts updatePayload sk =
        let neutralSId = SlotId 0 (unsafeMkLocalSlotIndex $ fromIntegral $ blkSecurityParam * 2)
        in producePureBlock
            limit prevHeader txs Nothing neutralSId proxyCerts (defSscPld neutralSId) updatePayload sk

    producePureBlock
        :: (HasConfiguration, HasUpdateConfiguration)
        => Byte
        -> BlockHeader
        -> [TxAux]
        -> ProxySKBlockInfo
        -> SlotId
        -> DlgPayload
        -> SscPayload
        -> UpdatePayload
        -> SecretKey
        -> Either Text MainBlock
    producePureBlock limit prev txs psk slot dlgPay sscPay usPay sk =
        createMainBlockPure limit prev psk slot sk $
        RawPayload txs sscPay dlgPay usPay

validSscPayloadGen :: HasConfiguration => Gen (SscPayload, SlotId)
validSscPayloadGen = do
    vssCerts <- makeSmall $ fmap mkVssCertificatesMapLossy $ listOf $ vssCertificateEpochGen 0
    let mkSlot i = SlotId 0 (unsafeMkLocalSlotIndex (fromIntegral i))
    oneof [ do commMap <- makeSmall $ commitmentMapEpochGen 0
               pure (CommitmentsPayload commMap vssCerts, SlotId 0 minBound)
          , do openingsMap <- makeSmall arbitrary
               pure (OpeningsPayload openingsMap vssCerts, mkSlot (4 * blkSecurityParam + 1))
          , do sharesMap <- makeSmall arbitrary
               pure (SharesPayload sharesMap vssCerts, mkSlot (8 * blkSecurityParam))
          , pure (CertificatesPayload vssCerts, mkSlot (7 * blkSecurityParam))
          ]<|MERGE_RESOLUTION|>--- conflicted
+++ resolved
@@ -16,9 +16,9 @@
 
 import           Pos.Arbitrary.Block        ()
 import           Pos.Arbitrary.Delegation   (genDlgPayload)
-import           Pos.Arbitrary.Txp          (GoodTx, goodTxToTxAux)
 import           Pos.Arbitrary.Ssc          (commitmentMapEpochGen,
                                              vssCertificateEpochGen)
+import           Pos.Arbitrary.Txp          (GoodTx, goodTxToTxAux)
 import           Pos.Binary.Class           (biSize)
 import           Pos.Block.Logic            (RawPayload (..), createMainBlockPure)
 import qualified Pos.Communication          ()
@@ -28,18 +28,12 @@
                                              mkVssCertificatesMapLossy,
                                              unsafeMkLocalSlotIndex)
 import           Pos.Core.Block             (BlockHeader, MainBlock)
+import           Pos.Core.Ssc               (SscPayload (..))
 import           Pos.Core.Txp               (TxAux)
 import           Pos.Core.Update            (UpdatePayload (..))
 import           Pos.Crypto                 (SecretKey)
 import           Pos.Delegation             (DlgPayload, ProxySKBlockInfo)
-<<<<<<< HEAD
 import           Pos.Ssc.Base               (defaultSscPayload)
-import           Pos.Ssc.GodTossing         (SscPayload (..), commitmentMapEpochGen,
-                                             vssCertificateEpochGen)
-=======
-import           Pos.Ssc                    (SscPayload (..), defaultSscPayload)
-import           Pos.Txp.Core               (TxAux)
->>>>>>> 6b733e06
 import           Pos.Update.Configuration   (HasUpdateConfiguration)
 import           Pos.Util                   (SmallGenerator (..), makeSmall)
 
