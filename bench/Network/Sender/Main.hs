{-# LANGUAGE FlexibleContexts      #-}
{-# LANGUAGE FlexibleInstances     #-}
{-# LANGUAGE MultiParamTypeClasses #-}
{-# LANGUAGE TemplateHaskell       #-}
{-# LANGUAGE TypeApplications      #-}

module Main where

import           Control.Applicative        (empty, liftA2)
import qualified Control.Exception.Lifted   as Exception
import           Control.Lens               (makeLenses, (+=))
import           Control.Monad              (forM, forM_)
import           Control.Monad.Random       (evalRandT, getRandomR)
import           Control.Monad.State        (evalStateT, get, put)
import           Control.Monad.Trans        (MonadIO (liftIO), lift)

import           Data.Time.Units            (Microsecond, Second, convertUnit,
                                             fromMicroseconds)
import           GHC.IO.Encoding            (setLocaleEncoding, utf8)
import qualified Network.Transport.TCP      as TCP
import           Options.Applicative.Simple (simpleOptions)
import           Serokell.Util.Concurrent   (threadDelay)
import           System.Random              (mkStdGen)
import           System.Wlog                (LoggerNameBox, usingLoggerName)

import           Mockable.Class             (Mockable (..))
import           Mockable.Exception         (Catch (..))
import qualified Network.Transport.Abstract as NT
import           Network.Transport.Concrete (concrete)
import           Node                       (Listener (..), ListenerAction (..), sendTo,
                                             startNode, stopNode)
import           Node.Internal              (NodeId (..))
<<<<<<< HEAD

import           Bench.Network.Commons      (MeasureEvent (..), Payload (..), Ping (..),
                                             Pong (..), curTimeMcs, loadLogConfig,
                                             logMeasure)
=======
import           Message.Message            (BinaryP (..))
>>>>>>> 4bbea0cf
import           SenderOptions              (Args (..), argsParser)

instance Mockable Catch (LoggerNameBox IO) where
    liftMockable (Catch action handler) = action `Exception.catch` handler

type Header = ()

data PingState = PingState
    { _lastResetMcs    :: !Microsecond
    , _currentMessages :: !Word
    }

makeLenses ''PingState

oneSecondMcs :: Microsecond
oneSecondMcs = convertUnit @Second 1

curTimeUnitsMcs :: MonadIO m => m Microsecond
curTimeUnitsMcs = fromMicroseconds <$> curTimeMcs

main :: IO ()
main = do
    (Args {..}, ()) <-
        simpleOptions
            "bench-sender"
            "Sender utility for benches"
            "Use it!"
            argsParser
            empty

    loadLogConfig logsPrefix logConfig
    setLocaleEncoding utf8

    Right transport_ <- TCP.createTransport "0.0.0.0" "3432" TCP.defaultTCPParameters
    let transport = concrete transport_

    let prngNode = mkStdGen 0
    let prngWork = mkStdGen 1
    let nodeIds  = [ NodeId $ TCP.encodeEndPointAddress host (show port) 0
                   | (host, port) <- recipients ]
    let tasksIds = [[tid, tid + threadNum .. msgNum] | tid <- [1..threadNum]]

    usingLoggerName "sender" $ do
        Right endPoint <- NT.newEndPoint transport
<<<<<<< HEAD
        drones         <- forM nodeIds (startDrone endPoint)
        startTime      <- curTimeUnitsMcs

        -- TODO: is it good idea to start (recipients number * thread number) threads?
        let pingWorkers = liftA2 (pingSender prngWork payloadBound startTime msgRate)
                                 tasksIds
                                 (zip [0, msgNum..] nodeIds)
        senderNode <- startNode
                          @Header
                          endPoint
                          prngNode
                          pingWorkers
                          Nothing
                          [Listener "pong" pongListener]
=======
        drones <- forM nodeIds (startDrone endPoint)
        senderNode <- startNode @Header endPoint prngNode BinaryP
            -- TODO: is it good idea to start (recipients number * thread number) threads?
            (liftM2 (pingSender prngWork payloadBound delay)
                tasksIds
                (zip [0, msgNum..] nodeIds))
            Nothing
            [Listener "pong" pongListener]
>>>>>>> 4bbea0cf

        threadDelay (fromIntegral duration :: Second)
        forM_ drones stopDrone
        stopNode senderNode
  where
    pongListener = ListenerActionOneMsg $ \_ _ (Pong mid payload) ->
        logMeasure PongReceived mid payload

    pingSender gen payloadBound startTimeMcs msgRate msgIds (msgStartId, peerId) sendActions =
        (`evalRandT` gen) . (`evalStateT` PingState startTimeMcs 0) . forM_ msgIds $ \msgId -> do
            let sMsgId = msgStartId + msgId
            payload   <- liftIO $ Payload <$> getRandomR (0, payloadBound)
            lift . lift $ logMeasure PingSent sMsgId payload
            -- TODO: better to use `connect` + `send`,
            -- but `connect` is not implemented yet
            lift . lift $ sendTo sendActions peerId "ping" () $ Ping sMsgId payload

            PingState{..}    <- get
            curTime          <- curTimeUnitsMcs
            let fromLastReset = curTime - _lastResetMcs

            if fromLastReset >= oneSecondMcs then
                put $ PingState curTime 0
            else if _currentMessages >= msgRate then do
                let waitToNextSecond = oneSecondMcs - fromLastReset
                threadDelay waitToNextSecond
                freshTime <- curTimeUnitsMcs
                put $ PingState freshTime 0
            else
                currentMessages += 1

    startDrone endPoint (NodeId addr) = do
        Right conn <- NT.connect endPoint addr NT.ReliableOrdered (NT.ConnectHints Nothing)
        pure conn

    stopDrone = NT.close<|MERGE_RESOLUTION|>--- conflicted
+++ resolved
@@ -30,14 +30,11 @@
 import           Node                       (Listener (..), ListenerAction (..), sendTo,
                                              startNode, stopNode)
 import           Node.Internal              (NodeId (..))
-<<<<<<< HEAD
 
 import           Bench.Network.Commons      (MeasureEvent (..), Payload (..), Ping (..),
                                              Pong (..), curTimeMcs, loadLogConfig,
                                              logMeasure)
-=======
 import           Message.Message            (BinaryP (..))
->>>>>>> 4bbea0cf
 import           SenderOptions              (Args (..), argsParser)
 
 instance Mockable Catch (LoggerNameBox IO) where
@@ -82,7 +79,6 @@
 
     usingLoggerName "sender" $ do
         Right endPoint <- NT.newEndPoint transport
-<<<<<<< HEAD
         drones         <- forM nodeIds (startDrone endPoint)
         startTime      <- curTimeUnitsMcs
 
@@ -94,19 +90,10 @@
                           @Header
                           endPoint
                           prngNode
+                          BinaryP
                           pingWorkers
                           Nothing
                           [Listener "pong" pongListener]
-=======
-        drones <- forM nodeIds (startDrone endPoint)
-        senderNode <- startNode @Header endPoint prngNode BinaryP
-            -- TODO: is it good idea to start (recipients number * thread number) threads?
-            (liftM2 (pingSender prngWork payloadBound delay)
-                tasksIds
-                (zip [0, msgNum..] nodeIds))
-            Nothing
-            [Listener "pong" pongListener]
->>>>>>> 4bbea0cf
 
         threadDelay (fromIntegral duration :: Second)
         forM_ drones stopDrone
