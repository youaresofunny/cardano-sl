{-# LANGUAGE RankNTypes          #-}
{-# LANGUAGE ScopedTypeVariables #-}
{-# LANGUAGE TemplateHaskell     #-}
{-# LANGUAGE TypeFamilies        #-}
{-# LANGUAGE TypeOperators       #-}

-- | Execution modes for block logic tests.

module Test.Pos.Block.Logic.Mode
       ( TestParams (..)
       , HasTestParams (..)
       , TestInitModeContext (..)
       , BlockTestContextTag
       , BlockTestContext(..)
       , btcSlotId_L
       , BlockTestMode
       , runBlockTestMode

       , BlockProperty
       , blockPropertyToProperty
       ) where

import           Universum

import           Control.Lens                   (lens, makeClassy, makeLensesWith)
import qualified Data.Text.Buildable
import           Data.Time.Units                (Microsecond, TimeUnit (..))
import           Ether.Internal                 (HasLens (..))
import           Formatting                     (bprint, build, formatToString, shown,
                                                 (%))
import           Mockable                       (Production, currentTime, runProduction)
import qualified Prelude
import           System.Wlog                    (HasLoggerName (..), LoggerName)
import           Test.QuickCheck                (Arbitrary (..), Gen, Property,
                                                 Testable (..), choose, forAll,
                                                 ioProperty, oneof)
import           Test.QuickCheck.Monadic        (PropertyM, monadic)

import           Pos.Block.BListener            (MonadBListener (..), onApplyBlocksStub,
                                                 onRollbackBlocksStub)
import           Pos.Block.Core                 (Block, BlockHeader)
import           Pos.Block.Slog                 (HasSlogContext (..), mkSlogContext)
import           Pos.Block.Types                (Undo)
import           Pos.Core                       (IsHeader, SlotId, StakeDistribution (..),
                                                 Timestamp (..), makePubKeyAddress,
                                                 mkCoin, unsafeGetCoin)
import           Pos.Crypto                     (SecretKey, toPublic)
import           Pos.DB                         (MonadBlockDBGeneric (..),
                                                 MonadBlockDBGenericWrite (..),
                                                 MonadDB (..), MonadDBRead (..),
                                                 MonadGState (..))
import qualified Pos.DB                         as DB
import qualified Pos.DB.Block                   as DB
import           Pos.DB.DB                      (gsAdoptedBVDataDefault, initNodeDBs)
import           Pos.DB.Pure                    (DBPureVar, newDBPureVar)
import           Pos.Delegation                 (DelegationVar, mkDelegationVar)
<<<<<<< HEAD
import           Pos.Generator.Block            (AllSecrets (..), HasAllSecrets (..))
=======
import           Pos.Discovery                  (DiscoveryContextSum (..),
                                                 HasDiscoveryContextSum (..),
                                                 MonadDiscovery (..), findPeersSum,
                                                 getPeersSum)
import           Pos.Generator.Block            (AllSecrets (..), HasAllSecrets (..),
                                                 mkInvSecretsMap)
>>>>>>> b8251996
import           Pos.Genesis                    (genesisUtxo)
import qualified Pos.GState                     as GS
import           Pos.KnownPeers                 (MonadKnownPeers (..),
                                                 MonadFormatPeers (..))
import           Pos.Launcher                   (newInitFuture)
import           Pos.Lrc                        (LrcContext (..), mkLrcSyncData)
import           Pos.Reporting                  (HasReportingContext (..),
                                                 ReportingContext, emptyReportingContext)
import           Pos.Slotting                   (HasSlottingVar (..), MonadSlots (..),
                                                 SimpleSlottingVar, SlottingData,
                                                 currentTimeSlottingSimple,
                                                 getCurrentSlotBlockingSimple,
                                                 getCurrentSlotInaccurateSimple,
                                                 getCurrentSlotSimple,
                                                 mkSimpleSlottingVar)
import           Pos.Slotting.MemState          (MonadSlotsData (..),
                                                 getSlottingDataDefault,
                                                 getSystemStartDefault,
                                                 putSlottingDataDefault,
                                                 waitPenultEpochEqualsDefault)
import           Pos.Ssc.Class                  (SscBlock)
import           Pos.Ssc.Class.Helpers          (SscHelpersClass)
import           Pos.Ssc.Extra                  (SscMemTag, SscState, mkSscState)
import           Pos.Ssc.GodTossing             (SscGodTossing)
import           Pos.Txp                        (GenericTxpLocalData, GenesisStakeholders,
                                                 GenesisTxpContext, GenesisUtxo (..),
                                                 TxpGlobalSettings, TxpHolderTag,
                                                 TxpMetrics, gtcStakeholders, gtcUtxo,
                                                 ignoreTxpMetrics, mkGenesisTxpContext,
                                                 mkGenesisTxpContext, mkTxpLocalData,
                                                 txpGlobalSettings, utxoF)
import           Pos.Update.Context             (UpdateContext, mkUpdateContext)
import           Pos.Util.LoggerName            (HasLoggerName' (..),
                                                 getLoggerNameDefault,
                                                 modifyLoggerNameDefault)
import           Pos.Util.Util                  (Some, postfixLFields)
import           Pos.WorkMode.Class             (TxpExtra_TMP)

import           Test.Pos.Block.Logic.Emulation (Emulation (..), runEmulation, sudoLiftIO)

----------------------------------------------------------------------------
-- Parameters
----------------------------------------------------------------------------

-- | This data type contains all parameters which should be generated
-- before testing starts.
data TestParams = TestParams
    { _tpGenTxpContext      :: !GenesisTxpContext
    -- ^ Genesis txp-related data.
    , _tpAllSecrets         :: !AllSecrets
    -- ^ Secret keys corresponding to 'PubKeyAddress'es from
    -- genesis 'Utxo'.
    -- They are stored in map (with 'StakeholderId' as key) to make it easy
    -- to find 'SecretKey' corresponding to given 'StakeholderId'.
    -- In tests we often want to have inverse of 'hash' and 'toPublic'.
    , _tpStakeDistributions :: ![StakeDistribution]
    -- ^ Stake distributions which were used to generate genesis txp data.
    -- It's primarily needed to see (in logs) which distribution was used (e. g.
    -- when test fails).
    , _tpStartTime          :: !Microsecond
    }

makeClassy ''TestParams

instance HasAllSecrets TestParams where
    allSecrets = tpAllSecrets

instance Buildable TestParams where
    build TestParams {..} =
        bprint ("TestParams {\n"%
                "  utxo = "%utxoF%"\n"%
                "  secrets: "%build%"\n"%
                "  stake distributions: "%shown%"\n"%
                "  start time: "%shown%"\n"%
                "}\n")
            utxo
            _tpAllSecrets
            _tpStakeDistributions
            _tpStartTime
      where
        utxo =  unGenesisUtxo (_tpGenTxpContext ^. gtcUtxo)

instance Show TestParams where
    show = formatToString build

-- More distributions can be added if we want (e. g. RichPoor).
genSuitableStakeDistribution :: Word -> Gen StakeDistribution
genSuitableStakeDistribution stakeholdersNum =
    oneof [genFlat{-, genBitcoin-}, pure (ExponentialStakes stakeholdersNum)]
  where
    totalCoins = mkCoin <$> choose (fromIntegral stakeholdersNum, unsafeGetCoin maxBound)
    genFlat =
        FlatStakes stakeholdersNum <$> totalCoins
    -- Apparently bitcoin distribution is broken (it produces total stake
    -- greater than requested one) and I don't think it's worth fixing it.
    -- genBitcoin = BitcoinStakes stakeholdersNum <$> totalCoins

instance Arbitrary TestParams where
    arbitrary = do
        secretKeysList <- toList @(NonEmpty SecretKey) <$> arbitrary -- might have repetitions
        let _tpStartTime = fromMicroseconds 0
        let invSecretsMap = mkInvSecretsMap secretKeysList
        let _tpAllSecrets = AllSecrets invSecretsMap
        stakeDistribution <-
            genSuitableStakeDistribution (fromIntegral $ length invSecretsMap)
        let addresses =
                map (makePubKeyAddress . toPublic) (toList invSecretsMap)
        let utxo = genesisUtxo Nothing [(addresses, stakeDistribution)]
        let _tpGenTxpContext = mkGenesisTxpContext utxo
        return TestParams {_tpStakeDistributions = one stakeDistribution, ..}

----------------------------------------------------------------------------
-- Init mode with instances
----------------------------------------------------------------------------

-- The fields are lazy on purpose: this allows using them with
-- futures.
data TestInitModeContext ssc = TestInitModeContext
    { timcDBPureVar   :: DBPureVar
    , timcGenesisUtxo :: GenesisUtxo
    , timcSlottingVar :: TVar SlottingData
    , timcSystemStart :: !Timestamp
    , timcLrcContext  :: LrcContext
    }

makeLensesWith postfixLFields ''TestInitModeContext

type TestInitMode ssc = ReaderT (TestInitModeContext ssc) Production

runTestInitMode :: TestInitModeContext ssc -> TestInitMode ssc a -> IO a
runTestInitMode ctx = runProduction . flip runReaderT ctx

----------------------------------------------------------------------------
-- Main context
----------------------------------------------------------------------------

data BlockTestContext = BlockTestContext
    { btcGState            :: !GS.GStateContext
    , btcSystemStart       :: !Timestamp
    , btcLoggerName        :: !LoggerName
    , btcSSlottingVar      :: !SimpleSlottingVar
    , btcUpdateContext     :: !UpdateContext
    , btcSscState          :: !(SscState SscGodTossing)
    , btcTxpMem            :: !(GenericTxpLocalData TxpExtra_TMP, TxpMetrics)
    , btcTxpGlobalSettings :: !TxpGlobalSettings
    , btcSlotId            :: !(Maybe SlotId)
    -- ^ If this value is 'Just' we will return it as the current
    -- slot. Otherwise simple slotting is used.
    , btcParams            :: !TestParams
    , btcReportingContext  :: !ReportingContext
    , btcDelegation        :: !DelegationVar
    }

makeLensesWith postfixLFields ''BlockTestContext

instance HasTestParams BlockTestContext where
    testParams = btcParams_L

instance HasAllSecrets BlockTestContext where
    allSecrets = testParams . allSecrets

----------------------------------------------------------------------------
-- Initialization
----------------------------------------------------------------------------

initBlockTestContext ::
       TestParams -> (BlockTestContext -> Emulation a) -> Emulation a
initBlockTestContext tp@TestParams {..} callback = do
    clockVar <- Emulation ask
    dbPureVar <- newDBPureVar
    (futureLrcCtx, putLrcCtx) <- newInitFuture
    (futureSlottingVar, putSlottingVar) <- newInitFuture
    systemStart <- Timestamp <$> currentTime
    let initCtx =
            TestInitModeContext
                dbPureVar
                (_tpGenTxpContext ^. gtcUtxo)
                futureSlottingVar
                systemStart
                futureLrcCtx
        initBlockTestContextDo = do
            initNodeDBs @SscGodTossing
            _gscSlottingVar <- newTVarIO =<< GS.getSlottingData
            putSlottingVar _gscSlottingVar
            btcSSlottingVar <- mkSimpleSlottingVar
            let btcLoggerName = "testing"
            lcLrcSync <- mkLrcSyncData >>= newTVarIO
            let _gscLrcContext = LrcContext {..}
            putLrcCtx _gscLrcContext
            btcUpdateContext <- mkUpdateContext
            btcSscState <- mkSscState @SscGodTossing
            _gscSlogContext <- mkSlogContext
            btcTxpMem <- (, ignoreTxpMetrics) <$> mkTxpLocalData
            let btcTxpGlobalSettings = txpGlobalSettings
            let btcReportingContext = emptyReportingContext
            let btcSlotId = Nothing
            let btcParams = tp
            let btcGState = GS.GStateContext {_gscDB = DB.PureDB dbPureVar, ..}
            btcDelegation <- mkDelegationVar @SscGodTossing
            let btCtx = BlockTestContext {btcSystemStart = systemStart, ..}
            liftIO $ flip runReaderT clockVar $ unEmulation $ callback btCtx
    sudoLiftIO $ runTestInitMode @SscGodTossing initCtx $ initBlockTestContextDo

----------------------------------------------------------------------------
-- ExecMode
----------------------------------------------------------------------------

data BlockTestContextTag

instance HasLens BlockTestContextTag BlockTestContext BlockTestContext where
    lensOf = identity

type BlockTestMode = ReaderT BlockTestContext Emulation

runBlockTestMode :: TestParams -> BlockTestMode a -> IO a
runBlockTestMode tp action =
    runEmulation (tp ^. tpStartTime) $
    initBlockTestContext tp (runReaderT action)

----------------------------------------------------------------------------
-- Property
----------------------------------------------------------------------------

type BlockProperty = PropertyM BlockTestMode

-- | Convert 'BlockProperty' to 'Property' using given generator of
-- 'TestParams'.
blockPropertyToProperty :: Gen TestParams -> BlockProperty a -> Property
blockPropertyToProperty tpGen blockProperty =
    forAll tpGen $ \tp ->
        monadic (ioProperty . runBlockTestMode tp) blockProperty

-- | 'Testable' instance allows one to write monadic properties in
-- do-notation and pass them directly to QuickCheck engine. It uses
-- arbitrary 'TestParams'. For more fine-grained control over
-- parameters use 'blockPropertyToProperty'.
instance Testable (BlockProperty a) where
    property = blockPropertyToProperty arbitrary

----------------------------------------------------------------------------
-- Boilerplate TestInitContext instances
----------------------------------------------------------------------------

instance HasLens DBPureVar (TestInitModeContext ssc) DBPureVar where
    lensOf = timcDBPureVar_L

instance HasLens GenesisUtxo (TestInitModeContext ssc) GenesisUtxo where
    lensOf = timcGenesisUtxo_L

instance HasLens LrcContext (TestInitModeContext ssc) LrcContext where
    lensOf = timcLrcContext_L

instance HasSlottingVar (TestInitModeContext ssc) where
    slottingTimestamp = timcSystemStart_L
    slottingVar = timcSlottingVar_L

instance MonadDBRead (TestInitMode ssc) where
    dbGet = DB.dbGetPureDefault
    dbIterSource = DB.dbIterSourcePureDefault

instance MonadDB (TestInitMode ssc) where
    dbPut = DB.dbPutPureDefault
    dbWriteBatch = DB.dbWriteBatchPureDefault
    dbDelete = DB.dbDeletePureDefault

instance
    SscHelpersClass ssc =>
    MonadBlockDBGeneric (BlockHeader ssc) (Block ssc) Undo (TestInitMode ssc)
  where
    dbGetBlock  = DB.dbGetBlockPureDefault @ssc
    dbGetUndo   = DB.dbGetUndoPureDefault @ssc
    dbGetHeader = DB.dbGetHeaderPureDefault @ssc

instance SscHelpersClass ssc =>
         MonadBlockDBGenericWrite (BlockHeader ssc) (Block ssc) Undo (TestInitMode ssc) where
    dbPutBlund = DB.dbPutBlundPureDefault

instance
    SscHelpersClass ssc =>
    MonadBlockDBGeneric (Some IsHeader) (SscBlock ssc) () (TestInitMode ssc)
  where
    dbGetBlock  = DB.dbGetBlockSscPureDefault @ssc
    dbGetUndo   = DB.dbGetUndoSscPureDefault @ssc
    dbGetHeader = DB.dbGetHeaderSscPureDefault @ssc

instance MonadSlotsData (TestInitMode ssc) where
    getSystemStart = getSystemStartDefault
    getSlottingData = getSlottingDataDefault
    waitPenultEpochEquals = waitPenultEpochEqualsDefault
    putSlottingData = putSlottingDataDefault

instance MonadSlots (TestInitMode ssc) where
    getCurrentSlot = getCurrentSlotSimple =<< mkSimpleSlottingVar
    getCurrentSlotBlocking = getCurrentSlotBlockingSimple =<< mkSimpleSlottingVar
    getCurrentSlotInaccurate = getCurrentSlotInaccurateSimple =<< mkSimpleSlottingVar
    currentTimeSlotting = currentTimeSlottingSimple

----------------------------------------------------------------------------
-- Boilerplate BlockTestContext instances
----------------------------------------------------------------------------

instance GS.HasGStateContext BlockTestContext where
    gStateContext = btcGState_L

instance HasLens DBPureVar BlockTestContext DBPureVar where
    lensOf = GS.gStateContext . GS.gscDB . pureDBLens
      where
        -- pva701: sorry for newbie code
        getter = \case
            DB.RealDB _   -> realDBInTestsError
            DB.PureDB pdb -> pdb
        setter _ pdb = DB.PureDB pdb
        pureDBLens = lens getter setter
        realDBInTestsError = error "You are using real db in tests"

instance HasLens LoggerName BlockTestContext LoggerName where
      lensOf = btcLoggerName_L

instance HasLens LrcContext BlockTestContext LrcContext where
    lensOf = GS.gStateContext . GS.gscLrcContext

instance HasLens UpdateContext BlockTestContext UpdateContext where
      lensOf = btcUpdateContext_L

instance HasLens SscMemTag BlockTestContext (SscState SscGodTossing) where
      lensOf = btcSscState_L

instance HasLens TxpGlobalSettings BlockTestContext TxpGlobalSettings where
      lensOf = btcTxpGlobalSettings_L

instance HasLens TestParams BlockTestContext TestParams where
      lensOf = btcParams_L

instance HasLens SimpleSlottingVar BlockTestContext SimpleSlottingVar where
      lensOf = btcSSlottingVar_L

instance HasReportingContext BlockTestContext where
    reportingContext = btcReportingContext_L

instance HasSlottingVar BlockTestContext where
    slottingTimestamp = btcSystemStart_L
    slottingVar = GS.gStateContext . GS.gscSlottingVar

instance HasSlogContext BlockTestContext where
    slogContextL = GS.gStateContext . GS.gscSlogContext

instance HasLens DelegationVar BlockTestContext DelegationVar where
    lensOf = btcDelegation_L

instance HasLens TxpHolderTag BlockTestContext (GenericTxpLocalData TxpExtra_TMP, TxpMetrics) where
    lensOf = btcTxpMem_L

instance HasLens GenesisUtxo BlockTestContext GenesisUtxo where
    lensOf = btcParams_L . tpGenTxpContext . gtcUtxo

instance HasLens GenesisStakeholders BlockTestContext GenesisStakeholders where
    lensOf = btcParams_L . tpGenTxpContext . gtcStakeholders

instance HasLoggerName' BlockTestContext where
    loggerName = lensOf @LoggerName

instance {-# OVERLAPPING #-} HasLoggerName BlockTestMode where
    getLoggerName = getLoggerNameDefault
    modifyLoggerName = modifyLoggerNameDefault

instance MonadSlotsData BlockTestMode where
    getSystemStart = getSystemStartDefault
    getSlottingData = getSlottingDataDefault
    waitPenultEpochEquals = waitPenultEpochEqualsDefault
    putSlottingData = putSlottingDataDefault

instance MonadSlots BlockTestMode where
    getCurrentSlot = do
        view btcSlotId_L >>= \case
            Nothing -> getCurrentSlotSimple =<< view btcSSlottingVar_L
            Just slot -> pure (Just slot)
    getCurrentSlotBlocking =
        view btcSlotId_L >>= \case
            Nothing -> getCurrentSlotBlockingSimple =<< view btcSSlottingVar_L
            Just slot -> pure slot
    getCurrentSlotInaccurate =
        view btcSlotId_L >>= \case
            Nothing -> getCurrentSlotInaccurateSimple =<< view btcSSlottingVar_L
            Just slot -> pure slot
    currentTimeSlotting = currentTimeSlottingSimple

instance MonadDBRead BlockTestMode where
    dbGet = DB.dbGetPureDefault
    dbIterSource = DB.dbIterSourcePureDefault

instance MonadDB BlockTestMode where
    dbPut = DB.dbPutPureDefault
    dbWriteBatch = DB.dbWriteBatchPureDefault
    dbDelete = DB.dbDeletePureDefault

instance MonadBlockDBGeneric (BlockHeader SscGodTossing) (Block SscGodTossing) Undo BlockTestMode
  where
    dbGetBlock = DB.dbGetBlockPureDefault
    dbGetUndo = DB.dbGetUndoPureDefault @SscGodTossing
    dbGetHeader = DB.dbGetHeaderPureDefault @SscGodTossing

instance MonadBlockDBGeneric (Some IsHeader) (SscBlock SscGodTossing) () BlockTestMode
  where
    dbGetBlock = DB.dbGetBlockSscPureDefault
    dbGetUndo = DB.dbGetUndoSscPureDefault @SscGodTossing
    dbGetHeader = DB.dbGetHeaderSscPureDefault @SscGodTossing

instance MonadBlockDBGenericWrite (BlockHeader SscGodTossing) (Block SscGodTossing) Undo BlockTestMode where
    dbPutBlund = DB.dbPutBlundPureDefault

instance MonadGState BlockTestMode where
    gsAdoptedBVData = gsAdoptedBVDataDefault

instance MonadBListener BlockTestMode where
    onApplyBlocks = onApplyBlocksStub
    onRollbackBlocks = onRollbackBlocksStub

instance MonadKnownPeers BlockTestMode where
    updateKnownPeers _ = pure ()
    addKnownPeers _ = pure ()
    removeKnownPeer _ = pure ()

instance MonadFormatPeers BlockTestMode where
    formatKnownPeers _ = pure Nothing<|MERGE_RESOLUTION|>--- conflicted
+++ resolved
@@ -54,16 +54,12 @@
 import           Pos.DB.DB                      (gsAdoptedBVDataDefault, initNodeDBs)
 import           Pos.DB.Pure                    (DBPureVar, newDBPureVar)
 import           Pos.Delegation                 (DelegationVar, mkDelegationVar)
-<<<<<<< HEAD
-import           Pos.Generator.Block            (AllSecrets (..), HasAllSecrets (..))
-=======
 import           Pos.Discovery                  (DiscoveryContextSum (..),
                                                  HasDiscoveryContextSum (..),
                                                  MonadDiscovery (..), findPeersSum,
                                                  getPeersSum)
 import           Pos.Generator.Block            (AllSecrets (..), HasAllSecrets (..),
                                                  mkInvSecretsMap)
->>>>>>> b8251996
 import           Pos.Genesis                    (genesisUtxo)
 import qualified Pos.GState                     as GS
 import           Pos.KnownPeers                 (MonadKnownPeers (..),
