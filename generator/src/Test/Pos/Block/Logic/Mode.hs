--- conflicted
+++ resolved
@@ -106,12 +106,7 @@
 import           Pos.Util (newInitFuture, postfixLFields, postfixLFields2)
 import           Pos.Util.CompileInfo (withCompileInfo)
 import           Pos.Util.LoggerName (HasLoggerName' (..), askLoggerNameDefault,
-<<<<<<< HEAD
-                                      modifyLoggerNameDefault)
---import qualified Pos.Util.Log as Log
-=======
                      modifyLoggerNameDefault)
->>>>>>> 961874f7
 import           Pos.Util.Util (HasLens (..))
 import           Pos.WorkMode (EmptyMempoolExt)
 
@@ -290,7 +285,8 @@
                             error "initBlockTestContext: no genesisSecretKeys"
                         Just ks -> ks
             let btcAllSecrets = mkAllSecretsSimple secretKeys
-            let btCtx = BlockTestContext {btcSystemStart = systemStart, btcSSlottingStateVar = slottingState, ..}
+            let btCtx = BlockTestContext
+                        {btcSystemStart = systemStart, btcSSlottingStateVar = slottingState, ..}
             liftIO $ flip runReaderT clockVar $ unEmulation $ callback btCtx
     sudoLiftIO $ runTestInitMode initCtx $ initBlockTestContextDo
 
