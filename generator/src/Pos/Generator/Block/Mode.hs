{-# LANGUAGE DataKinds       #-}
{-# LANGUAGE RecordWildCards #-}
{-# LANGUAGE TypeFamilies    #-}

-- | Execution mode used by blockchain generator.

module Pos.Generator.Block.Mode
       ( MonadBlockGenBase
       , MonadBlockGen
       , MonadBlockGenInit
       , BlockGenContext (..)
       , BlockGenMode
       , BlockGenRandMode
       , mkBlockGenContext

       , usingPrimaryKey
       , withCurrentSlot

       , InitBlockGenContext (..) -- useless
       ) where

import           Universum

import           Control.Lens (lens)
import           Control.Lens.TH (makeLensesWith)
import           Control.Monad.Random.Strict (RandT)
import qualified Crypto.Random as Rand
import           Data.Default (Default)
import           UnliftIO (MonadUnliftIO)

import           Pos.Chain.Block (HasSlogGState (..))
import           Pos.Chain.Delegation (DelegationVar, HasDlgConfiguration)
import           Pos.Chain.Genesis (GenesisWStakeholders (..))
import           Pos.Chain.Ssc (HasSscConfiguration, SscMemTag, SscState)
import           Pos.Chain.Update (HasUpdateConfiguration)
import           Pos.Client.Txp.Addresses (MonadAddresses (..))
import           Pos.Configuration (HasNodeConfiguration)
import           Pos.Core (Address, HasPrimaryKey (..), SlotCount, SlotId (..),
                     Timestamp, epochOrSlotToSlot, getEpochOrSlot,
                     largestPubKeyAddressBoot)
import           Pos.Core.Exception (reportFatalError)
import           Pos.Core.Reporting (HasMisbehaviorMetrics (..),
                     MonadReporting (..))
import           Pos.Crypto (SecretKey)
import           Pos.DB (DBSum, MonadDB, MonadDBRead)
import qualified Pos.DB as DB
import           Pos.DB.Block (MonadBListener (..))
import qualified Pos.DB.Block as DB
import           Pos.DB.DB (gsAdoptedBVDataDefault)
import           Pos.DB.Delegation (mkDelegationVar)
import           Pos.DB.Lrc (HasLrcContext, LrcContext (..))
import           Pos.DB.Ssc (mkSscState)
import           Pos.DB.Txp (GenericTxpLocalData, MempoolExt, TxpGlobalSettings,
                     TxpHolderTag, mkTxpLocalData)
import           Pos.DB.Update (UpdateContext, mkUpdateContext)
import           Pos.Generator.Block.Param (BlockGenParams (..),
                     HasBlockGenParams (..), HasTxGenParams (..))
import qualified Pos.GState as GS
import           Pos.Infra.Network.Types (HasNodeType (..), NodeType (..))
<<<<<<< HEAD
import           Pos.Infra.Reporting (HasMisbehaviorMetrics (..), MonadReporting (..))
import           Pos.Infra.Slotting (HasSlottingVar (..), MonadSlots (..), MonadSlotsData,
                                     currentTimeSlottingSimple)
=======
import           Pos.Infra.Slotting (HasSlottingVar (..), MonadSlots (..),
                     MonadSlotsData, currentTimeSlottingSimple)
>>>>>>> 6a133448
import           Pos.Infra.Slotting.Types (SlottingData)
import           Pos.Util (HasLens (..), newInitFuture, postfixLFields)
import           Pos.Util.Wlog (WithLogger, logWarning)


----------------------------------------------------------------------------
-- Constraint
----------------------------------------------------------------------------

-- | A set of constraints imposed on the base monad used for
-- arbitrary blockchain generation.
type MonadBlockGenBase m
     = ( WithLogger m
       , MonadMask m
       , MonadIO m
       , MonadUnliftIO m
       , HasUpdateConfiguration
       , HasSscConfiguration
       , HasNodeConfiguration
       , HasDlgConfiguration
       )

-- | A set of constraints necessary for blockchain generation. All
-- these constraints must be satistified by the generator's caller.
type MonadBlockGen ctx m
     = ( MonadBlockGenBase m
       , MonadReader ctx m
       , Rand.MonadRandom m

       , HasSlottingVar ctx
       , HasSlogGState ctx
       , HasLrcContext ctx
       , MonadBListener m
       )

-- | MonadBlockGen extended with the specific GStateContext.
type MonadBlockGenInit ctx m
     = ( MonadBlockGen ctx m
       , GS.HasGStateContext ctx
       )

----------------------------------------------------------------------------
-- Context
----------------------------------------------------------------------------

-- | Context used by blockchain generator.
data BlockGenContext ext = BlockGenContext
    { bgcPrimaryKey        :: SecretKey
    -- ^ This field is lazy on purpose. Primary key used for block
    -- generation changes frequently. We don't define it initially and
    -- modify it using 'local' when we need it. Alternative solution
    -- would be to define a type w/o primary key and another one with
    -- primary key, but it would lead to enormous amount of
    -- boilerplate. Also it could be put into mutable reference, but
    -- it's complicated too.
    , bgcGState            :: !GS.GStateContext
    -- ^ Currently we always use pure DB and assume it always fits in
    -- memory. It allows us to simply clone existing DB.
    , bgcSystemStart       :: !Timestamp
    , bgcParams            :: !BlockGenParams
    , bgcDelegation        :: !DelegationVar
    , bgcGenStakeholders   :: !GenesisWStakeholders
    , bgcTxpMem            :: !(GenericTxpLocalData ext)
    , bgcUpdateContext     :: !UpdateContext
    , bgcSscState          :: !SscState
    , bgcSlotId            :: !(Maybe SlotId)
    -- ^ During block generation we don't want to use real time, but
    -- rather want to set current slot (fake one) by ourselves.
    , bgcTxpGlobalSettings :: !TxpGlobalSettings
    }

makeLensesWith postfixLFields ''BlockGenContext

-- | Execution mode for blockchain generation.
type BlockGenMode ext m = ReaderT (BlockGenContext ext) m

-- | Block generation mode with random
type BlockGenRandMode ext g m = RandT g (BlockGenMode ext m)

----------------------------------------------------------------------------
-- Context creation
----------------------------------------------------------------------------

-- | Make new 'BlockGenContext' using data provided by 'MonadBlockGen'
-- context. Persistent data (DB) is cloned. Other mutable data is
-- recreated.
mkBlockGenContext
    :: forall ext ctx m
     . (MonadBlockGenInit ctx m, Default ext)
    => SlotCount
    -> BlockGenParams
    -> m (BlockGenContext ext)
mkBlockGenContext epochSlots bgcParams@BlockGenParams{..} = do
    let bgcPrimaryKey = error "bgcPrimaryKey was forced before being set"
    bgcGState <- if _bgpInplaceDB
                 then view GS.gStateContext
                 else GS.cloneGStateContext =<< view GS.gStateContext
    bgcSystemStart <- view slottingTimestamp
    (initSlot, putInitSlot) <- newInitFuture "initSlot"
    let bgcSlotId = Nothing
    let bgcTxpGlobalSettings = _bgpTxpGlobalSettings
    let bgcGenStakeholders = _bgpGenStakeholders
    let initCtx =
            InitBlockGenContext
                (bgcGState ^. GS.gscDB)
                bgcSystemStart
                (bgcGState ^. GS.gscSlottingVar)
                (bgcGState ^. GS.gscLrcContext)
                initSlot
    usingReaderT initCtx $ do
        tipEOS <- getEpochOrSlot <$> DB.getTipHeader
        putInitSlot (epochOrSlotToSlot tipEOS)
        bgcSscState <- mkSscState epochSlots
        bgcUpdateContext <- mkUpdateContext epochSlots
        bgcTxpMem <- mkTxpLocalData
        bgcDelegation <- mkDelegationVar
        return BlockGenContext {..}

data InitBlockGenContext = InitBlockGenContext
    { ibgcDB          :: !DBSum
    , ibgcSystemStart :: !Timestamp
    , ibgcSlottingVar :: !(TVar SlottingData)
    , ibgcLrcContext  :: !LrcContext
    , ibgcSlot        :: SlotId
    -- ^ All initialization will be done assuming the current slot is
    -- this one. It's lazy to be used with future.
    }

makeLensesWith postfixLFields ''InitBlockGenContext

type InitBlockGenMode ext m = ReaderT InitBlockGenContext m

instance HasLens DBSum InitBlockGenContext DBSum where
    lensOf = ibgcDB_L

instance HasLens LrcContext InitBlockGenContext LrcContext where
    lensOf = ibgcLrcContext_L

instance HasSlottingVar InitBlockGenContext where
    slottingTimestamp = ibgcSystemStart_L
    slottingVar = ibgcSlottingVar_L

instance MonadBlockGenBase m => MonadDBRead (InitBlockGenMode ext m) where
    dbGet = DB.dbGetSumDefault
    dbIterSource = DB.dbIterSourceSumDefault
    dbGetSerBlock = DB.dbGetSerBlockSumDefault
    dbGetSerUndo = DB.dbGetSerUndoSumDefault
    dbGetSerBlund = DB.dbGetSerBlundSumDefault

instance MonadBlockGenBase m => MonadDB (InitBlockGenMode ext m) where
    dbPut = DB.dbPutSumDefault
    dbWriteBatch = DB.dbWriteBatchSumDefault
    dbDelete = DB.dbDeleteSumDefault
    dbPutSerBlunds = DB.dbPutSerBlundsSumDefault

instance (MonadBlockGenBase m, MonadSlotsData ctx (InitBlockGenMode ext m))
      => MonadSlots ctx (InitBlockGenMode ext m)
  where
    getCurrentSlot _           = Just <$> view ibgcSlot_L
    getCurrentSlotBlocking _   = view ibgcSlot_L
    getCurrentSlotInaccurate _ = view ibgcSlot_L
    currentTimeSlotting        = do
        logWarning "currentTimeSlotting is used in initialization"
        currentTimeSlottingSimple

----------------------------------------------------------------------------
-- Boilerplate instances
----------------------------------------------------------------------------

instance GS.HasGStateContext (BlockGenContext ext) where
    gStateContext = bgcGState_L

instance HasLens (BlockGenContext ext) (BlockGenContext ext) (BlockGenContext ext) where
    lensOf = identity

instance HasBlockGenParams (BlockGenContext ext) where
    blockGenParams = bgcParams_L

instance HasTxGenParams (BlockGenContext ext) where
    txGenParams = bgcParams_L . txGenParams

instance HasSlottingVar (BlockGenContext ext) where
    slottingTimestamp = bgcSystemStart_L
    slottingVar = GS.gStateContext . GS.gscSlottingVar

instance HasLens GenesisWStakeholders (BlockGenContext ext) GenesisWStakeholders where
    lensOf = bgcGenStakeholders_L

instance HasLens DBSum (BlockGenContext ext) DBSum where
    lensOf = GS.gStateContext . GS.gscDB

instance HasLens UpdateContext (BlockGenContext ext) UpdateContext where
    lensOf = bgcUpdateContext_L

instance HasLens DelegationVar (BlockGenContext ext) DelegationVar where
    lensOf = bgcDelegation_L

instance HasLens LrcContext (BlockGenContext ext) LrcContext where
    lensOf = GS.gStateContext . GS.gscLrcContext

instance HasPrimaryKey (BlockGenContext ext) where
    primaryKey = bgcPrimaryKey_L

instance HasSlogGState (BlockGenContext ext) where
    slogGState = GS.gStateContext . GS.gscSlogGState

instance HasLens TxpHolderTag (BlockGenContext ext) (GenericTxpLocalData ext) where
    lensOf = bgcTxpMem_L

instance HasLens SscMemTag (BlockGenContext ext) SscState where
    lensOf = bgcSscState_L

instance HasLens TxpGlobalSettings (BlockGenContext ext) TxpGlobalSettings where
    lensOf = bgcTxpGlobalSettings_L

-- Let's assume that block-gen is core node, though it shouldn't
-- really matter (needed for reporting, which is not used in block-gen
-- anyway).
instance HasNodeType (BlockGenContext ext) where
    getNodeType _ = NodeCore

-- | Ignore reports.
-- FIXME it's a bad sign that we even need this instance.
-- The pieces of the software which the block generator uses should never
-- even try to report.
instance Applicative m => MonadReporting (BlockGenMode ext m) where
    report _ = pure ()

-- | Ignore reports.
-- FIXME it's a bad sign that we even need this instance.
instance HasMisbehaviorMetrics (BlockGenContext ext) where
    misbehaviorMetrics = lens (const Nothing) const

instance MonadBlockGenBase m => MonadDBRead (BlockGenMode ext m) where
    dbGet = DB.dbGetSumDefault
    dbIterSource = DB.dbIterSourceSumDefault
    dbGetSerBlock = DB.dbGetSerBlockSumDefault
    dbGetSerUndo = DB.dbGetSerUndoSumDefault
    dbGetSerBlund = DB.dbGetSerBlundSumDefault

instance MonadBlockGenBase m => MonadDB (BlockGenMode ext m) where
    dbPut = DB.dbPutSumDefault
    dbWriteBatch = DB.dbWriteBatchSumDefault
    dbDelete = DB.dbDeleteSumDefault
    dbPutSerBlunds = DB.dbPutSerBlundsSumDefault

instance (MonadBlockGenBase m, MonadSlotsData ctx (BlockGenMode ext m))
      => MonadSlots ctx (BlockGenMode ext m)
  where
    getCurrentSlot _ = view bgcSlotId_L
    getCurrentSlotBlocking _ =
        view bgcSlotId_L >>= \case
            Nothing ->
                reportFatalError
                    "getCurrentSlotBlocking is used in generator when slot is unknown"
            Just slot -> pure slot
    getCurrentSlotInaccurate _ =
        reportFatalError
            "It hardly makes sense to use 'getCurrentSlotInaccurate' during block generation"
    currentTimeSlotting = currentTimeSlottingSimple

instance MonadBlockGenBase m => DB.MonadGState (BlockGenMode ext m) where
    gsAdoptedBVData = gsAdoptedBVDataDefault

instance MonadBListener m => MonadBListener (BlockGenMode ext m) where
    onApplyBlocks nm = lift . onApplyBlocks nm
<<<<<<< HEAD
    onRollbackBlocks nm = lift . onRollbackBlocks nm
=======
    onRollbackBlocks nm pc = lift . (onRollbackBlocks nm pc)
>>>>>>> 6a133448


instance Monad m => MonadAddresses (BlockGenMode ext m) where
    type AddrData (BlockGenMode ext m) = Address
<<<<<<< HEAD
    getNewAddress _ = pure
=======
    getNewAddress _ _ = pure
>>>>>>> 6a133448
    -- It must be consistent with the way we construct address in
    -- block-gen. If it's changed, tests will fail, so we will notice
    -- it.
    -- N.B. Currently block-gen uses only PubKey addresses with BootstrapEra
    -- distribution.
<<<<<<< HEAD
    getFakeChangeAddress nm = pure (largestPubKeyAddressBoot nm)
=======
    getFakeChangeAddress nm _ = pure (largestPubKeyAddressBoot nm)
>>>>>>> 6a133448

type instance MempoolExt (BlockGenMode ext m) = ext

----------------------------------------------------------------------------
-- Utilities
----------------------------------------------------------------------------

usingPrimaryKey :: MonadReader (BlockGenContext ext) m => SecretKey -> m a -> m a
usingPrimaryKey sk = local (set primaryKey sk)

withCurrentSlot :: MonadReader (BlockGenContext ext) m => SlotId -> m a -> m a
withCurrentSlot slot = local (set bgcSlotId_L $ Just slot)<|MERGE_RESOLUTION|>--- conflicted
+++ resolved
@@ -57,14 +57,8 @@
                      HasBlockGenParams (..), HasTxGenParams (..))
 import qualified Pos.GState as GS
 import           Pos.Infra.Network.Types (HasNodeType (..), NodeType (..))
-<<<<<<< HEAD
-import           Pos.Infra.Reporting (HasMisbehaviorMetrics (..), MonadReporting (..))
-import           Pos.Infra.Slotting (HasSlottingVar (..), MonadSlots (..), MonadSlotsData,
-                                     currentTimeSlottingSimple)
-=======
 import           Pos.Infra.Slotting (HasSlottingVar (..), MonadSlots (..),
                      MonadSlotsData, currentTimeSlottingSimple)
->>>>>>> 6a133448
 import           Pos.Infra.Slotting.Types (SlottingData)
 import           Pos.Util (HasLens (..), newInitFuture, postfixLFields)
 import           Pos.Util.Wlog (WithLogger, logWarning)
@@ -331,30 +325,18 @@
 
 instance MonadBListener m => MonadBListener (BlockGenMode ext m) where
     onApplyBlocks nm = lift . onApplyBlocks nm
-<<<<<<< HEAD
-    onRollbackBlocks nm = lift . onRollbackBlocks nm
-=======
     onRollbackBlocks nm pc = lift . (onRollbackBlocks nm pc)
->>>>>>> 6a133448
 
 
 instance Monad m => MonadAddresses (BlockGenMode ext m) where
     type AddrData (BlockGenMode ext m) = Address
-<<<<<<< HEAD
-    getNewAddress _ = pure
-=======
     getNewAddress _ _ = pure
->>>>>>> 6a133448
     -- It must be consistent with the way we construct address in
     -- block-gen. If it's changed, tests will fail, so we will notice
     -- it.
     -- N.B. Currently block-gen uses only PubKey addresses with BootstrapEra
     -- distribution.
-<<<<<<< HEAD
-    getFakeChangeAddress nm = pure (largestPubKeyAddressBoot nm)
-=======
     getFakeChangeAddress nm _ = pure (largestPubKeyAddressBoot nm)
->>>>>>> 6a133448
 
 type instance MempoolExt (BlockGenMode ext m) = ext
 
