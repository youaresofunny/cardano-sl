--- conflicted
+++ resolved
@@ -10,14 +10,11 @@
 import qualified Prelude
 import           Universum
 
-<<<<<<< HEAD
-=======
 import           Cardano.Wallet.API.Indices
 import qualified Cardano.Wallet.API.Request.Parameters as Param
 import           Cardano.Wallet.API.V1.Types
 import           Cardano.Wallet.TypeLits (KnownSymbols, symbolVals)
 import qualified Data.List as List
->>>>>>> 81fca651
 import qualified Data.Text as T
 import           Data.Typeable
 import qualified Generics.SOP as SOP
