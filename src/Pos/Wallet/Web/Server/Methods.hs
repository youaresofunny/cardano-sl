--- conflicted
+++ resolved
@@ -992,14 +992,9 @@
     na <- getPeers
     etx <- submitRedemptionTx sendActions redeemSK (toList na) dstAddr
     case etx of
-<<<<<<< HEAD
-        Left err -> throwM . Internal $ "Cannot send redemption transaction: " <> err
-        Right (TxAux {..}, redeemAddress, redeemBalance) -> do
-=======
         Left err -> throwM . RequestError $
                     "Cannot send redemption transaction: " <> err
-        Right ((tx, _, _), redeemAddress, redeemBalance) -> do
->>>>>>> 52e8a6b4
+        Right (TxAux {..}, redeemAddress, redeemBalance) -> do
             -- add redemption transaction to the history of new wallet
             let txInputs = [TxOut redeemAddress redeemBalance]
             addHistoryTx walletId ADA "ADA redemption" ""
