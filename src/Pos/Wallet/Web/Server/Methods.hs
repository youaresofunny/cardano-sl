--- conflicted
+++ resolved
@@ -66,19 +66,20 @@
                                                    submitMTx, submitRedemptionTx)
 import           Pos.Constants                    (curSoftwareVersion, isDevelopment)
 import           Pos.Context                      (genesisStakeholdersM)
-import           Pos.Core                         (Address (..), Coin, HeaderHash,
-                                                   TxFeePolicy (..), addressF,
-                                                   bvdTxFeePolicy, calculateTxSizeLinear,
+import           Pos.Core                         (Address (..), Coin, TxFeePolicy (..),
+                                                   addressF, bvdTxFeePolicy,
+                                                   calculateTxSizeLinear,
                                                    decodeTextAddress, getCurrentTimestamp,
                                                    getTimestamp, integerToCoin,
                                                    makeRedeemAddress, mkCoin, sumCoins,
                                                    unsafeAddCoin, unsafeAddCoin,
                                                    unsafeGetCoin, unsafeIntegerToCoin,
                                                    unsafeSubCoin)
-import           Pos.Crypto                       (EncryptedSecretKey, PassPhrase, keyGen,
-                                                   SafeSigner, aesDecrypt, fakeSigner,
+import           Pos.Crypto                       (EncryptedSecretKey, PassPhrase,
+                                                   SafeSigner, aesDecrypt,
                                                    changeEncPassphrase, checkPassMatches,
-                                                   deriveAesKeyBS, emptyPassphrase, hash,
+                                                   deriveAesKeyBS, emptyPassphrase,
+                                                   fakeSigner, hash, keyGen,
                                                    redeemDeterministicKeyGen,
                                                    redeemToPublic, withSafeSigner,
                                                    withSafeSigner)
@@ -694,8 +695,6 @@
         coins = foldr1 unsafeAddCoin $ snd <$> dstDistr
     distr@(remaining, spendings) <- selectSrcAccounts coins notDstAccounts
     logDebug $ buildDistribution distr
-<<<<<<< HEAD
-    mRemTx <- mkRemainingTxOut remaining
     bootEra <- gsIsBootstrapEra
     genStakeholders <- genesisStakeholdersM
     let cantSpendDust c =
@@ -709,16 +708,11 @@
                 when (unsafeGetCoin c < fromIntegral (length genStakeholders)) $
                     cantSpendDust c
                 pure $ genesisSplitBoot genStakeholders c
+
     txOuts <- forM dstDistr $ \(cAddr, coin) -> do
         addr <- decodeCIdOrFail cAddr
         realDistr <- stakeDistr coin
-        return $ TxOutAux (TxOut addr coin) realDistr
-    let txOutsWithRem = maybe txOuts (\remTx -> remTx :| toList txOuts) mRemTx
-=======
-    txOuts <- forM dstDistr $ \(cAddr, coin) -> do
-        addr <- decodeCIdOrFail cAddr
-        pure $ TxOutAux (TxOut addr coin) []
->>>>>>> a7c9eaf8
+        pure $ TxOutAux (TxOut addr coin) realDistr
     srcTxOuts <- forM (toList spendings) $ \(cAddr, c) -> do
         addr <- decodeCIdOrFail $ cwamId cAddr
         pure $ TxOut addr c
