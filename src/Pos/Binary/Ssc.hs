{-# LANGUAGE LambdaCase #-}

-- | GodTossing serialization instances

module Pos.Binary.Ssc () where

import           Data.Binary.Get                  (getWord8)
import           Data.Binary.Put                  (putWord8)
import qualified Data.HashMap.Strict              as HM
import           Universum

import           Pos.Binary.Class                 (Bi (..))
import           Pos.Binary.Crypto                ()
<<<<<<< HEAD
import           Pos.Binary.Ssc.GodTossing.Core   ()
=======
import           Pos.Binary.Ssc.GodTossing.Base   ()
import           Pos.Ssc.GodTossing.Types.Base    (VssCertificate (..))
>>>>>>> 8d2736e9
import           Pos.Ssc.GodTossing.Types.Message (GtMsgContents (..), GtMsgTag (..))
import           Pos.Ssc.GodTossing.Types.Types   (GtPayload (..), GtProof (..),
                                                   GtSecretStorage (..))
import           Pos.Types.Address                (addressHash)

----------------------------------------------------------------------------
-- Types.Types
----------------------------------------------------------------------------

instance Bi GtPayload where
    put x =
        case x of
            CommitmentsPayload commMap vssMap ->
                putWord8 0 >> put (toList commMap) >> put (toList vssMap)
            OpeningsPayload opMap vssMap ->
                putWord8 1 >> put opMap >> put (toList vssMap)
            SharesPayload sharesMap vssMap ->
                putWord8 2 >> put sharesMap >> put (toList vssMap)
            CertificatesPayload vssMap -> putWord8 3 >> put (toList vssMap)
    get =
        getWord8 >>= \case
            0 -> liftM2 CommitmentsPayload getCommitments getVssCerts
            1 -> liftM2 OpeningsPayload get getVssCerts
            2 -> liftM2 SharesPayload get getVssCerts
            3 -> CertificatesPayload <$> getVssCerts
            tag -> fail ("get@GtPayload: invalid tag: " ++ show tag)
          where
            getCommitments = HM.fromList . map toCommPair <$> get
            toCommPair signedComm@(pk, _, _) = (addressHash pk, signedComm)
            getVssCerts = HM.fromList . map toCertPair <$> get
            toCertPair vc = (addressHash $ vcSigningKey vc, vc)

instance Bi GtProof where
    put x = case x of
        CommitmentsProof a b -> putWord8 0 >> put a >> put b
        OpeningsProof a b    -> putWord8 1 >> put a >> put b
        SharesProof a b      -> putWord8 2 >> put a >> put b
        CertificatesProof a  -> putWord8 3 >> put a
    get = getWord8 >>= \case
        0 -> liftM2 CommitmentsProof get get
        1 -> liftM2 OpeningsProof get get
        2 -> liftM2 SharesProof get get
        3 -> CertificatesProof <$> get
        tag -> fail ("get@GtProof: invalid tag: " ++ show tag)

----------------------------------------------------------------------------
-- Types.Message
----------------------------------------------------------------------------

instance Bi GtMsgTag where
    put msgtag = case msgtag of
        CommitmentMsg     -> putWord8 0
        OpeningMsg        -> putWord8 1
        SharesMsg         -> putWord8 2
        VssCertificateMsg -> putWord8 3
    get = getWord8 >>= \case
        0 -> pure CommitmentMsg
        1 -> pure OpeningMsg
        2 -> pure SharesMsg
        3 -> pure VssCertificateMsg
        tag -> fail ("get@MsgTag: invalid tag: " ++ show tag)

instance Bi GtMsgContents where
    put datamsg = case datamsg of
        MCCommitment signedComm  -> putWord8 0 >>  put signedComm
        MCOpening opening        -> putWord8 1 >>  put opening
        MCShares innerMap        -> putWord8 2 >>  put innerMap
        MCVssCertificate vssCert -> putWord8 3 >>  put vssCert
    get = getWord8 >>= \case
        0 -> liftM MCCommitment get
        1 -> liftM MCOpening get
        2 -> liftM MCShares get
        3 -> liftM MCVssCertificate get
        tag -> fail ("get@DataMsg: invalid tag: " ++ show tag)

----------------------------------------------------------------------------
-- SecretStorage Type
----------------------------------------------------------------------------
instance Bi GtSecretStorage where
    put (GtSecretStorage c o e) = put c >> put o >> put e
    get = GtSecretStorage <$> get <*> get <*> get<|MERGE_RESOLUTION|>--- conflicted
+++ resolved
@@ -11,12 +11,8 @@
 
 import           Pos.Binary.Class                 (Bi (..))
 import           Pos.Binary.Crypto                ()
-<<<<<<< HEAD
 import           Pos.Binary.Ssc.GodTossing.Core   ()
-=======
-import           Pos.Binary.Ssc.GodTossing.Base   ()
-import           Pos.Ssc.GodTossing.Types.Base    (VssCertificate (..))
->>>>>>> 8d2736e9
+import           Pos.Ssc.GodTossing.Core          (VssCertificate (..))
 import           Pos.Ssc.GodTossing.Types.Message (GtMsgContents (..), GtMsgTag (..))
 import           Pos.Ssc.GodTossing.Types.Types   (GtPayload (..), GtProof (..),
                                                    GtSecretStorage (..))
