{-# LANGUAGE ScopedTypeVariables  #-}
{-# LANGUAGE UndecidableInstances #-}

-- | Instance of SscWorkersClass.

module Pos.Ssc.GodTossing.Workers
       ( -- * Instances
         -- ** instance SscWorkersClass SscGodTossing
       ) where

import           Control.Concurrent.STM           (readTVar)
import           Control.Lens                     (at, to)
import           Control.Monad.Except             (runExceptT)
import           Control.Monad.Trans.Maybe        (runMaybeT)
import qualified Data.HashMap.Strict              as HM
import qualified Data.List.NonEmpty               as NE
import           Data.Tagged                      (Tagged (..))
import           Data.Time.Units                  (Microsecond, Millisecond, convertUnit)
import           Formatting                       (build, ords, sformat, shown, (%))
import           Mockable                         (currentTime, delay)
import           Serokell.Util.Exceptions         ()
import           Serokell.Util.Text               (listJson)
import           System.Wlog                      (logDebug, logError, logInfo,
                                                   logWarning)
import           Universum

import           Pos.Binary.Class                 (Bi)
import           Pos.Binary.Communication         ()
import           Pos.Binary.Relay                 ()
import           Pos.Binary.Ssc                   ()
import           Pos.Communication.Message        ()
import           Pos.Communication.Protocol       (ConversationActions (..), NodeId,
                                                   OutSpecs, SendActions, Worker',
                                                   WorkerSpec, convH, onNewSlotWorker,
                                                   toOutSpecs)
import           Pos.Communication.Relay          (InvMsg (..), InvOrData, ReqMsg)
import           Pos.Constants                    (mpcSendInterval, slotSecurityParam,
                                                   vssMaxTTL)
import           Pos.Context                      (getNodeContext, lrcActionOnEpochReason,
                                                   ncNodeParams, ncPublicKey,
                                                   ncSscContext, npSecretKey)
import           Pos.Crypto                       (SecretKey, VssKeyPair, VssPublicKey,
                                                   randomNumber, runSecureRandom)
import           Pos.Crypto.SecretSharing         (toVssPublicKey)
import           Pos.Crypto.Signing               (PublicKey)
import           Pos.DB.Lrc                       (getRichmenSsc)
<<<<<<< HEAD
import           Pos.DHT.Model                    (converseToNeighbors)
=======
import           Pos.DHT.Model                    (sendToNeighbors)
import           Pos.Lrc.Types                    (RichmenStake)
>>>>>>> 851ca0f9
import           Pos.Slotting                     (getCurrentSlot, getSlotStart)
import           Pos.Ssc.Class.Workers            (SscWorkersClass (..))
import           Pos.Ssc.GodTossing.Core          (Commitment (..), SignedCommitment,
                                                   VssCertificate (..),
                                                   VssCertificatesMap,
                                                   genCommitmentAndOpening,
                                                   getCommitmentsMap, isCommitmentIdx,
                                                   isOpeningIdx, isSharesIdx,
                                                   mkSignedCommitment, mkVssCertificate)
import           Pos.Ssc.GodTossing.Functions     (hasCommitment, hasOpening, hasShares,
                                                   vssThreshold)
import           Pos.Ssc.GodTossing.GState        (getGlobalCerts, getStableCerts,
                                                   gtGetGlobalState)
import           Pos.Ssc.GodTossing.LocalData     (localOnNewSlot, sscProcessCertificate,
                                                   sscProcessCommitment,
                                                   sscProcessOpening, sscProcessShares)
import           Pos.Ssc.GodTossing.Richmen       (gtLrcConsumer)
import qualified Pos.Ssc.GodTossing.SecretStorage as SS
import           Pos.Ssc.GodTossing.Shares        (getOurShares)
import           Pos.Ssc.GodTossing.Toss          (computeParticipants,
                                                   computeSharesDistr)
import           Pos.Ssc.GodTossing.Type          (SscGodTossing)
import           Pos.Ssc.GodTossing.Types         (gsCommitments, gtcParticipateSsc,
                                                   gtcVssKeyPair)
import           Pos.Ssc.GodTossing.Types.Message (GtMsgContents (..), GtTag (..))
import           Pos.Types                        (EpochIndex, LocalSlotIndex,
                                                   SlotId (..), StakeholderId,
                                                   StakeholderId, Timestamp (..),
                                                   addressHash)
import           Pos.Util                         (AsBinary, asBinary, getKeys,
                                                   inAssertMode)
import           Pos.WorkMode                     (WorkMode)

instance SscWorkersClass SscGodTossing where
    sscWorkers = Tagged $ first pure onNewSlotSsc
    sscLrcConsumers = Tagged [gtLrcConsumer]

-- CHECK: @onNewSlotSsc
-- #checkNSendOurCert
onNewSlotSsc
    :: (WorkMode SscGodTossing m)
    => (WorkerSpec m, OutSpecs)
onNewSlotSsc = onNewSlotWorker True outs $ \slotId sendActions -> do
    richmen <- lrcActionOnEpochReason (siEpoch slotId)
        "couldn't get SSC richmen"
        getRichmenSsc
    localOnNewSlot slotId
    participationEnabled <- getNodeContext >>=
        atomically . readTVar . gtcParticipateSsc . ncSscContext
    ourId <- addressHash . ncPublicKey <$> getNodeContext
    let enoughStake = ourId `HM.member` richmen
    when (participationEnabled && not enoughStake) $
        logDebug "Not enough stake to participate in MPC"
    when (participationEnabled && enoughStake) $ do
        checkNSendOurCert sendActions
        onNewSlotCommitment slotId sendActions
        onNewSlotOpening slotId sendActions
        onNewSlotShares slotId sendActions
  where
    outs = toOutSpecs [ convH (Proxy :: Proxy (InvOrData GtTag StakeholderId GtMsgContents))
                              (Proxy :: Proxy (ReqMsg StakeholderId GtTag))
                      ]

-- CHECK: @checkNSendOurCert
-- Checks whether 'our' VSS certificate has been announced
checkNSendOurCert :: forall m . (WorkMode SscGodTossing m) => Worker' m
checkNSendOurCert sendActions = do
    (_, ourId) <- getOurPkAndId
    let sendCert resend = do
            if resend then
                logError "Our VSS certificate is in global state, but it has already expired, \
                         \apparently it's a bug, but we are announcing it just in case."
            else
                logInfo "Our VssCertificate hasn't been announced yet or TTL has expired, \
                         \we will announce it now."
            ourVssCertificate <- getOurVssCertificate
            let contents = MCVssCertificate ourVssCertificate
            sscProcessOurMessage contents
            let msg = InvMsg VssCertificateMsg (one ourId)
            -- [CSL-245]: do not catch all, catch something more concrete.
            (converseToNeighbors sendActions (sendInv msg) >>
             logDebug "Announced our VssCertificate.")
            `catchAll` \e ->
                logError $ sformat ("Error announcing our VssCertificate: " % shown) e
    sl@SlotId {..} <- getCurrentSlot
    certts <- getGlobalCerts sl
    let ourCertMB = HM.lookup ourId certts
    case ourCertMB of
        Just ourCert
            | vcExpiryEpoch ourCert >= siEpoch ->
                logDebug "Our VssCertificate has been already announced."
            | otherwise -> sendCert True
        Nothing -> sendCert False
  where
    getOurVssCertificate :: m VssCertificate
    getOurVssCertificate = do
        -- TODO: do this optimization
        -- localCerts <- VCD.certs <$> sscRunLocalQuery (view ldCertificates)
        getOurVssCertificateDo mempty
    getOurVssCertificateDo :: VssCertificatesMap -> m VssCertificate
    getOurVssCertificateDo certs = do
        (_, ourId) <- getOurPkAndId
        case HM.lookup ourId certs of
            Just c -> return c
            Nothing -> do
                ourSk <- npSecretKey . ncNodeParams <$> getNodeContext
                ourVssKeyPair <- getOurVssKeyPair
                let vssKey = asBinary $ toVssPublicKey ourVssKeyPair
                    createOurCert =
                        mkVssCertificate ourSk vssKey .
                        (+) (vssMaxTTL - 1) . siEpoch -- TODO fix max ttl on random
                createOurCert <$> getCurrentSlot

getOurPkAndId
    :: WorkMode SscGodTossing m
    => m (PublicKey, StakeholderId)
getOurPkAndId = do
    ourPk <- ncPublicKey <$> getNodeContext
    return (ourPk, addressHash ourPk)

getOurVssKeyPair :: WorkMode SscGodTossing m => m VssKeyPair
getOurVssKeyPair = gtcVssKeyPair . ncSscContext <$> getNodeContext

-- Commitments-related part of new slot processing
onNewSlotCommitment
    :: (WorkMode SscGodTossing m)
    => SlotId -> Worker' m
onNewSlotCommitment slotId@SlotId {..} sendActions
    | not (isCommitmentIdx siSlot) = pass
    | otherwise = do
        ourId <- addressHash . ncPublicKey <$> getNodeContext
        shouldSendCommitment <- andM
            [ not . hasCommitment ourId <$> gtGetGlobalState
            , HM.member ourId <$> getStableCerts siEpoch]
        logDebug $ sformat ("shouldSendCommitment: "%shown) shouldSendCommitment
        when shouldSendCommitment $ do
            ourCommitment <- SS.getOurCommitment siEpoch
            let stillValidMsg = "We shouldn't generate secret, because we have already generated it"
            case ourCommitment of
                Just comm -> logDebug stillValidMsg >> sendOurCommitment comm ourId
                Nothing   -> onNewSlotCommDo ourId
  where
    onNewSlotCommDo ourId = do
        ourSk <- npSecretKey . ncNodeParams <$> getNodeContext
        logDebug $ sformat ("Generating secret for "%ords%" epoch") siEpoch
        generated <- generateAndSetNewSecret ourSk slotId
        case generated of
            Nothing -> logWarning "I failed to generate secret for GodTossing"
            Just comm -> do
              logInfo (sformat ("Generated secret for "%ords%" epoch") siEpoch)
              sendOurCommitment comm ourId

    sendOurCommitment comm ourId = do
        sscProcessOurMessage (MCCommitment comm)
        sendOurData sendActions CommitmentMsg siEpoch 0 ourId

-- Openings-related part of new slot processing
onNewSlotOpening
    :: WorkMode SscGodTossing m
    => SlotId -> Worker' m
onNewSlotOpening SlotId {..} sendActions
    | not $ isOpeningIdx siSlot = pass
    | otherwise = do
        ourId <- addressHash . ncPublicKey <$> getNodeContext
        globalData <- gtGetGlobalState
        unless (hasOpening ourId globalData) $
            case globalData ^. gsCommitments . to getCommitmentsMap . at ourId of
                Nothing -> logDebug noCommMsg
                Just _  -> onNewSlotOpeningDo ourId
  where
    noCommMsg =
        "We're not sending opening, because there is no commitment from us in global state"
    onNewSlotOpeningDo ourId = do
        mbOpen <- SS.getOurOpening siEpoch
        case mbOpen of
            Just open -> do
                sscProcessOurMessage (MCOpening ourId open)
                sendOurData sendActions OpeningMsg siEpoch 2 ourId
            Nothing -> logWarning "We don't know our opening, maybe we started recently"

-- Shares-related part of new slot processing
onNewSlotShares
    :: (WorkMode SscGodTossing m)
    => SlotId -> Worker' m
onNewSlotShares SlotId {..} sendActions = do
    ourId <- addressHash . ncPublicKey <$> getNodeContext
    -- Send decrypted shares that others have sent us
    shouldSendShares <- do
        sharesInBlockchain <- hasShares ourId <$> gtGetGlobalState
        return $ isSharesIdx siSlot && not sharesInBlockchain
    when shouldSendShares $ do
        ourVss <- gtcVssKeyPair . ncSscContext <$> getNodeContext
        shares <- getOurShares ourVss
        let lShares = fmap (NE.map asBinary) shares
        unless (HM.null shares) $ do
            sscProcessOurMessage (MCShares ourId lShares)
            sendOurData sendActions SharesMsg siEpoch 4 ourId

sscProcessOurMessage
    :: WorkMode SscGodTossing m
    => GtMsgContents -> m ()
sscProcessOurMessage msg = runExceptT (sscProcessOurMessageDo msg) >>= logResult
  where
    sscProcessOurMessageDo (MCCommitment comm)     = sscProcessCommitment comm
    sscProcessOurMessageDo (MCOpening id open)     = sscProcessOpening id open
    sscProcessOurMessageDo (MCShares id shares)    = sscProcessShares id shares
    sscProcessOurMessageDo (MCVssCertificate cert) = sscProcessCertificate cert
    logResult (Right _) = logDebug "We have accepted our message"
    logResult (Left er) =
        logWarning $
        sformat ("We have rejected our message, reason: "%build) er

sendOurData
    :: (WorkMode SscGodTossing m)
    => SendActions m -> GtTag -> EpochIndex -> LocalSlotIndex -> StakeholderId -> m ()
sendOurData sendActions msgTag epoch slMultiplier ourId = do
    -- Note: it's not necessary to create a new thread here, because
    -- in one invocation of onNewSlot we can't process more than one
    -- type of message.
    waitUntilSend msgTag epoch slMultiplier
    logInfo $ sformat ("Announcing our "%build) msgTag
    let msg = InvMsg {imTag = msgTag, imKeys = one ourId}
    converseToNeighbors sendActions (sendInv msg)
    logDebug $ sformat ("Sent our " %build%" to neighbors") msgTag

sendInv :: InvMsg StakeholderId GtTag
        -> NodeId
        -> ConversationActions
               (InvOrData GtTag StakeholderId GtMsgContents)
               (ReqMsg StakeholderId GtTag)
               m
        -> m ()
sendInv msg __peerId ConversationActions{..} = send $ Left msg

-- Generate new commitment and opening and use them for the current
-- epoch. It is also saved in persistent storage.
--
-- Nothing is returned if node is not ready (usually it means that
-- node doesn't have recent enough blocks and needs to be
-- synchronized).
generateAndSetNewSecret
    :: forall m.
       (WorkMode SscGodTossing m, Bi Commitment)
    => SecretKey
    -> SlotId -- ^ Current slot
    -> m (Maybe SignedCommitment)
generateAndSetNewSecret sk SlotId {..} = do
    richmen <-
        lrcActionOnEpochReason siEpoch "couldn't get SSC richmen" getRichmenSsc
    certs <- getStableCerts siEpoch
    inAssertMode $ do
        let participantIds =
                map (addressHash . vcSigningKey) $
                computeParticipants (getKeys richmen) certs
        logDebug $
            sformat ("generating secret for: " %listJson) $ participantIds
    let participants = nonEmpty $
                       map (second vcVssKey) $
                       HM.toList $
                       computeParticipants (getKeys richmen) certs
    maybe (Nothing <$ warnNoPs) (generateAndSetNewSecretDo richmen) participants
  where
    warnNoPs =
        logWarning "generateAndSetNewSecret: can't generate, no participants"
    reportDeserFail = logError "Wrong participants list: can't deserialize"
    generateAndSetNewSecretDo :: RichmenStake
                              -> NonEmpty (StakeholderId, AsBinary VssPublicKey)
                              -> m (Maybe SignedCommitment)
    generateAndSetNewSecretDo richmen ps = do
        distrEI <- runExceptT $ computeSharesDistr richmen
        -- Gromak it's for you <3 |>
        case distrEI of
            Left er ->
                Nothing <$ logWarning (sformat ("Couldn't compute shares distribution, reason: "%build) er)
            Right distr -> do
                logDebug $ sformat ("Computed shares distribution: "%listJson) (HM.toList distr)
                let threshold = vssThreshold $ sum $ toList distr
                let multiPSmb = nonEmpty $
                                concatMap (\(c, x) -> replicate (fromIntegral c) x) $
                                NE.map (first $ flip (HM.lookupDefault 0) distr) ps
                case multiPSmb of
                    Nothing -> Nothing <$ logWarning "Couldn't compute participant's vss"
                    Just multiPS -> do
                        mPair <- runMaybeT (genCommitmentAndOpening threshold multiPS)
                        case mPair of
                            Just (mkSignedCommitment sk siEpoch -> comm, open) ->
                                Just comm <$ SS.putOurSecret comm open siEpoch
                            Nothing -> Nothing <$ reportDeserFail
randomTimeInInterval
    :: WorkMode SscGodTossing m
    => Microsecond -> m Microsecond
randomTimeInInterval interval =
    -- Type applications here ensure that the same time units are used.
    (fromInteger @Microsecond) <$>
    liftIO (runSecureRandom (randomNumber n))
  where
    n = toInteger @Microsecond interval

waitUntilSend
    :: WorkMode SscGodTossing m
    => GtTag -> EpochIndex -> LocalSlotIndex -> m ()
waitUntilSend msgTag epoch slMultiplier = do
    Timestamp beginning <-
        getSlotStart $
        SlotId {siEpoch = epoch, siSlot = slMultiplier * slotSecurityParam}
    curTime <- currentTime
    let minToSend = curTime
    let maxToSend = beginning + mpcSendInterval
    when (minToSend < maxToSend) $ do
        let delta = maxToSend - minToSend
        timeToWait <- randomTimeInInterval delta
        let ttwMillisecond :: Millisecond
            ttwMillisecond = convertUnit timeToWait
        logDebug $
            sformat
                ("Waiting for " %shown % " before sending " %build)
                ttwMillisecond
                msgTag
        delay timeToWait<|MERGE_RESOLUTION|>--- conflicted
+++ resolved
@@ -44,12 +44,8 @@
 import           Pos.Crypto.SecretSharing         (toVssPublicKey)
 import           Pos.Crypto.Signing               (PublicKey)
 import           Pos.DB.Lrc                       (getRichmenSsc)
-<<<<<<< HEAD
 import           Pos.DHT.Model                    (converseToNeighbors)
-=======
-import           Pos.DHT.Model                    (sendToNeighbors)
 import           Pos.Lrc.Types                    (RichmenStake)
->>>>>>> 851ca0f9
 import           Pos.Slotting                     (getCurrentSlot, getSlotStart)
 import           Pos.Ssc.Class.Workers            (SscWorkersClass (..))
 import           Pos.Ssc.GodTossing.Core          (Commitment (..), SignedCommitment,
