{-# LANGUAGE UndecidableInstances #-}

-- | Arbitrary instances for GodTossing types.

module Pos.Ssc.GodTossing.Arbitrary
       ( CommitmentOpening (..)
       ) where

<<<<<<< HEAD
import           Test.QuickCheck                  (Arbitrary (..), elements, oneof)
import           Universum

import           Pos.Binary.Class                 (Bi)
import           Pos.Crypto                       (deterministicVssKeyGen, toVssPublicKey)
import           Pos.Ssc.GodTossing.Core          (Commitment, Opening,
                                                   VssCertificate (..),
                                                   genCommitmentAndOpening,
                                                   mkVssCertificate)
import           Pos.Ssc.GodTossing.Type          ()
import           Pos.Ssc.GodTossing.Types.Message (GtMsgContents (..), GtMsgTag (..))
import           Pos.Ssc.GodTossing.Types.Types   (GtGlobalState (..), GtPayload (..),
                                                   GtProof (..), GtSecretStorage (..),
                                                   SscBi)
import           Pos.Ssc.GodTossing.VssCertData   (VssCertData (..))
import           Pos.Types.Arbitrary.Unsafe       ()
import           Pos.Util                         (asBinary)
import           Pos.Util.Arbitrary               (Nonrepeating (..), makeSmall, sublistN,
                                                   unsafeMakePool)
----------------------------------------------------------------------------
-- Core
----------------------------------------------------------------------------

=======
import qualified Data.HashMap.Strict               as HM
import           Test.QuickCheck                   (Arbitrary (..), elements, oneof)
import           Universum

import           Pos.Binary.Class                  (Bi)
import           Pos.Crypto                        (deterministicVssKeyGen,
                                                    toVssPublicKey)
import           Pos.Ssc.GodTossing.Functions      (genCommitmentAndOpening)
import           Pos.Ssc.GodTossing.Types.Base     (Commitment, Opening,
                                                    VssCertificate (..), mkVssCertificate)
import           Pos.Ssc.GodTossing.Types.Instance ()
import           Pos.Ssc.GodTossing.Types.Message  (GtMsgContents (..), GtMsgTag (..))
import           Pos.Ssc.GodTossing.Types.Types    (GtGlobalState (..), GtPayload (..),
                                                    GtProof (..), GtSecretStorage (..),
                                                    SscBi)
import           Pos.Ssc.GodTossing.VssCertData    (VssCertData (..))
import           Pos.Types.Address                 (addressHash)
import           Pos.Types.Arbitrary.Unsafe        ()
import           Pos.Util                          (asBinary)
import           Pos.Util.Arbitrary                (Nonrepeating (..), makeSmall,
                                                    sublistN, unsafeMakePool)
>>>>>>> 8d2736e9
-- | Pair of 'Commitment' and 'Opening'.
data CommitmentOpening = CommitmentOpening
    { coCommitment :: !Commitment
    , coOpening    :: !Opening
    } deriving Show

-- | Generate 50 commitment/opening pairs in advance
-- (see `Pos.Crypto.Arbitrary` for explanations)
commitmentsAndOpenings :: [CommitmentOpening]
commitmentsAndOpenings =
    map (uncurry CommitmentOpening) $
    unsafeMakePool "[generating Commitments and Openings for tests...]" 50 $
       genCommitmentAndOpening 1 (one (asBinary vssPk))
  where
    vssPk = toVssPublicKey $ deterministicVssKeyGen "aaaaaaaaaaaaaaaaaaaaaassss"
{-# NOINLINE commitmentsAndOpenings #-}

instance Arbitrary CommitmentOpening where
    arbitrary = elements commitmentsAndOpenings

instance Nonrepeating CommitmentOpening where
    nonrepeating n = sublistN n commitmentsAndOpenings

instance Arbitrary Commitment where
    arbitrary = coCommitment <$> arbitrary

instance Arbitrary Opening where
    arbitrary = coOpening <$> arbitrary

instance Arbitrary VssCertificate where
    arbitrary = mkVssCertificate <$> arbitrary <*> arbitrary <*> arbitrary

------------------------------------------------------------------------------------------
-- Gt (God Tossing) types
------------------------------------------------------------------------------------------

instance (Bi Commitment, Bi Opening, Bi VssCertificate) => Arbitrary GtProof where
    arbitrary = oneof [
                        CommitmentsProof <$> arbitrary <*> arbitrary
                      , OpeningsProof <$> arbitrary <*> arbitrary
                      , SharesProof <$> arbitrary <*> arbitrary
                      , CertificatesProof <$> arbitrary
                      ]

instance Bi Commitment =>
         Arbitrary GtPayload where
    arbitrary =
        makeSmall $
        oneof
            [ CommitmentsPayload <$> genCommitments <*> genVssCerts
            , OpeningsPayload <$> arbitrary <*> genVssCerts
            , SharesPayload <$> arbitrary <*> genVssCerts
            , CertificatesPayload <$> genVssCerts
            ]
      where
        genCommitments = HM.fromList . map toCommPair <$> arbitrary
        toCommPair signedComm@(pk, _, _) = (addressHash pk, signedComm)
        genVssCerts = HM.fromList . map toCertPair <$> arbitrary
        toCertPair vc = (addressHash $ vcSigningKey vc, vc)

instance Arbitrary VssCertData where
    arbitrary = makeSmall $ VssCertData
        <$> arbitrary
        <*> arbitrary
        <*> arbitrary
        <*> arbitrary
        <*> arbitrary
        <*> arbitrary

instance Bi Commitment => Arbitrary GtGlobalState where
    arbitrary = makeSmall $ GtGlobalState
        <$> arbitrary
        <*> arbitrary
        <*> arbitrary
        <*> arbitrary

instance SscBi => Arbitrary GtSecretStorage where
    arbitrary = GtSecretStorage <$> arbitrary <*> arbitrary <*> arbitrary

------------------------------------------------------------------------------------------
-- Message types
------------------------------------------------------------------------------------------

instance Arbitrary GtMsgTag where
    arbitrary = oneof [ pure CommitmentMsg
                      , pure OpeningMsg
                      , pure SharesMsg
                      , pure VssCertificateMsg
                      ]

instance (Bi Commitment) => Arbitrary GtMsgContents where
    arbitrary = oneof [ MCCommitment <$> arbitrary
                      , MCOpening <$> arbitrary
                      , MCShares <$> arbitrary
                      , MCVssCertificate <$> arbitrary
                      ]<|MERGE_RESOLUTION|>--- conflicted
+++ resolved
@@ -6,7 +6,7 @@
        ( CommitmentOpening (..)
        ) where
 
-<<<<<<< HEAD
+import qualified Data.HashMap.Strict              as HM
 import           Test.QuickCheck                  (Arbitrary (..), elements, oneof)
 import           Universum
 
@@ -22,6 +22,7 @@
                                                    GtProof (..), GtSecretStorage (..),
                                                    SscBi)
 import           Pos.Ssc.GodTossing.VssCertData   (VssCertData (..))
+import           Pos.Types.Address                (addressHash)
 import           Pos.Types.Arbitrary.Unsafe       ()
 import           Pos.Util                         (asBinary)
 import           Pos.Util.Arbitrary               (Nonrepeating (..), makeSmall, sublistN,
@@ -30,29 +31,6 @@
 -- Core
 ----------------------------------------------------------------------------
 
-=======
-import qualified Data.HashMap.Strict               as HM
-import           Test.QuickCheck                   (Arbitrary (..), elements, oneof)
-import           Universum
-
-import           Pos.Binary.Class                  (Bi)
-import           Pos.Crypto                        (deterministicVssKeyGen,
-                                                    toVssPublicKey)
-import           Pos.Ssc.GodTossing.Functions      (genCommitmentAndOpening)
-import           Pos.Ssc.GodTossing.Types.Base     (Commitment, Opening,
-                                                    VssCertificate (..), mkVssCertificate)
-import           Pos.Ssc.GodTossing.Types.Instance ()
-import           Pos.Ssc.GodTossing.Types.Message  (GtMsgContents (..), GtMsgTag (..))
-import           Pos.Ssc.GodTossing.Types.Types    (GtGlobalState (..), GtPayload (..),
-                                                    GtProof (..), GtSecretStorage (..),
-                                                    SscBi)
-import           Pos.Ssc.GodTossing.VssCertData    (VssCertData (..))
-import           Pos.Types.Address                 (addressHash)
-import           Pos.Types.Arbitrary.Unsafe        ()
-import           Pos.Util                          (asBinary)
-import           Pos.Util.Arbitrary                (Nonrepeating (..), makeSmall,
-                                                    sublistN, unsafeMakePool)
->>>>>>> 8d2736e9
 -- | Pair of 'Commitment' and 'Opening'.
 data CommitmentOpening = CommitmentOpening
     { coCommitment :: !Commitment
