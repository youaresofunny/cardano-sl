{-# LANGUAGE RankNTypes           #-}
{-# LANGUAGE ScopedTypeVariables  #-}
{-# LANGUAGE TypeFamilies         #-}
{-# LANGUAGE UndecidableInstances #-}

-- | Monad transformer which stores SSC data.

module Pos.Ssc.Extra.Holder
       ( SscHolder (..)
       , SscState
       , runSscHolder
       , runSscHolderRaw
       ) where

import qualified Control.Concurrent.STM      as STM
import           Control.Lens                (iso)
import           Control.Monad.Base          (MonadBase (..))
import           Control.Monad.Catch         (MonadCatch, MonadMask, MonadThrow)
import           Control.Monad.Fix           (MonadFix)
import           Control.Monad.Reader        (ReaderT (ReaderT))
import           Control.Monad.Trans.Class   (MonadTrans)
import           Control.Monad.Trans.Control (ComposeSt, MonadBaseControl (..),
                                              MonadTransControl (..), StM,
                                              defaultLiftBaseWith, defaultLiftWith,
                                              defaultRestoreM, defaultRestoreT)
import           Data.Default                (Default (def))
import           Mockable                    (ChannelT, MFunctor' (hoist'),
                                              Mockable (liftMockable), Promise,
                                              SharedAtomicT, ThreadId)
import           Serokell.Util.Lens          (WrappedM (..))
import           System.Wlog                 (CanLog, HasLoggerName)
import           Universum

import           Pos.Context                 (WithNodeContext)
<<<<<<< HEAD
import           Pos.DB                      (MonadDB (..))
=======
import qualified Pos.DB                      as Modern (MonadDB (..))
import           Pos.Lrc.Types               (RichmenStake)
>>>>>>> 7c77d063
import           Pos.Slotting                (MonadSlots (..))
import           Pos.Ssc.Class.LocalData     (SscLocalDataClass)
import           Pos.Ssc.Class.Types         (Ssc (..))
import           Pos.Ssc.Extra.MonadGS       (MonadSscGS (..))
import           Pos.Ssc.Extra.MonadLD       (MonadSscLD (..))
import           Pos.Ssc.Extra.Richmen       (MonadSscRichmen (..))
import           Pos.Types                   (EpochIndex)
import           Pos.Util                    (forcePutMVar, readUntilEqualMVar)
import           Pos.Util.JsonLog            (MonadJL (..))

data SscState ssc =
    SscState
    {
      sscGlobal  :: !(STM.TVar (SscGlobalState ssc))
    , sscLocal   :: !(STM.TVar (SscLocalData ssc))
    , sscRichmen :: !(MVar (EpochIndex, RichmenStake))
    }

newtype SscHolder ssc m a =
    SscHolder
    { getSscHolder :: ReaderT (SscState ssc) m a
    } deriving (Functor, Applicative, Monad, MonadTrans,
                MonadThrow, MonadSlots, MonadCatch, MonadIO, MonadFail,
                HasLoggerName, WithNodeContext ssc,
                MonadJL, CanLog, MonadMask, MonadFix)

type instance ThreadId (SscHolder ssc m) = ThreadId m

instance MonadBase IO m => MonadBase IO (SscHolder ssc m) where
    liftBase = lift . liftBase

type instance ThreadId (SscHolder ssc m) = ThreadId m
type instance Promise (SscHolder ssc m) = Promise m
type instance SharedAtomicT (SscHolder ssc m) = SharedAtomicT m
type instance ChannelT (SscHolder ssc m) = ChannelT m

instance ( Mockable d m
         , MFunctor' d (ReaderT (SscState ssc) m) m
         , MFunctor' d (SscHolder ssc m) (ReaderT (SscState ssc) m)
         ) => Mockable d (SscHolder ssc m) where
    liftMockable dmt = SscHolder $ liftMockable $ hoist' getSscHolder dmt

deriving instance MonadDB ssc m => MonadDB ssc (SscHolder ssc m)

instance Monad m => WrappedM (SscHolder ssc m) where
    type UnwrappedM (SscHolder ssc m) = ReaderT (SscState ssc) m
    _WrappedM = iso getSscHolder SscHolder

instance MonadIO m => MonadSscGS ssc (SscHolder ssc m) where
    getGlobalState = SscHolder (asks sscGlobal) >>= atomically . STM.readTVar
    modifyGlobalState f = SscHolder ask >>= \sscSt -> atomically $ do
                g <- STM.readTVar (sscGlobal sscSt)
                let (res, ng) = f g
                STM.writeTVar (sscGlobal sscSt) ng
                return res
    setGlobalState newSt = SscHolder (asks sscGlobal) >>= atomically . flip STM.writeTVar newSt

instance MonadIO m => MonadSscLD ssc (SscHolder ssc m) where
    getLocalData = SscHolder (asks sscLocal) >>= atomically . STM.readTVar
    modifyLocalData f = SscHolder ask >>= \sscSt -> atomically $ do
                g <- STM.readTVar (sscGlobal sscSt)
                l <- STM.readTVar (sscLocal sscSt)
                let (res, nl) = f (g, l)
                STM.writeTVar (sscLocal sscSt) nl
                return res
    setLocalData newSt = SscHolder (asks sscLocal) >>= atomically . flip STM.writeTVar newSt

instance MonadIO m => MonadSscRichmen (SscHolder ssc m) where
    -- | Force put richmen into MVar.
    writeSscRichmen er = SscHolder (asks sscRichmen) >>= flip forcePutMVar er

    -- | Read richmen from SSC node context corresponding to epoch.
    -- This function blocks if richmen are not available
    -- or they was computed for previous epoch
    readSscRichmen epoch = do
        mvar <- SscHolder (asks sscRichmen)
        snd <$> readUntilEqualMVar fst mvar epoch

    -- | Try read richmen
    tryReadSscRichmen = SscHolder (asks sscRichmen) >>= liftIO . tryReadMVar

runSscHolder :: forall ssc m a. (SscLocalDataClass ssc, MonadIO m)
             => SscHolder ssc m a -> SscGlobalState ssc -> m a
runSscHolder holder glob = SscState
                       <$> liftIO (STM.newTVarIO glob)
                       <*> liftIO (STM.newTVarIO def)
                       <*> liftIO newEmptyMVar
                       >>= runReaderT (getSscHolder holder)

runSscHolderRaw :: SscState ssc -> SscHolder ssc m a -> m a
runSscHolderRaw st holder = runReaderT (getSscHolder holder) st<|MERGE_RESOLUTION|>--- conflicted
+++ resolved
@@ -32,12 +32,8 @@
 import           Universum
 
 import           Pos.Context                 (WithNodeContext)
-<<<<<<< HEAD
 import           Pos.DB                      (MonadDB (..))
-=======
-import qualified Pos.DB                      as Modern (MonadDB (..))
 import           Pos.Lrc.Types               (RichmenStake)
->>>>>>> 7c77d063
 import           Pos.Slotting                (MonadSlots (..))
 import           Pos.Ssc.Class.LocalData     (SscLocalDataClass)
 import           Pos.Ssc.Class.Types         (Ssc (..))
