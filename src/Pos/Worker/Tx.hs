{-# LANGUAGE AllowAmbiguousTypes #-}
{-# LANGUAGE FlexibleContexts    #-}

-- | Tx processing related workers.

module Pos.Worker.Tx
       ( txWorkers
       ) where

import           Control.TimeWarp.Timed    (Microsecond, repeatForever)
import qualified Data.HashMap.Strict       as HM
import           Formatting                (build, sformat, (%))
import           Serokell.Util.Exceptions  ()
import           System.Wlog               (logWarning)
import           Universum

import           Pos.Communication.Methods (announceTxs)
import           Pos.Constants             (slotDuration)
import           Pos.Crypto                (WithHash (whData))
import           Pos.State                 (getLocalTxs)
import           Pos.WorkMode              (WorkMode)

-- | All workers specific to tx processing.
-- Exceptions:
-- 1. Worker which ticks when new slot starts.
txWorkers :: WorkMode ssc m => [m ()]
txWorkers = [txsTransmitter]

txsTransmitterInterval :: Microsecond
txsTransmitterInterval = slotDuration

txsTransmitter :: WorkMode ssc m => m ()
txsTransmitter =
    repeatForever txsTransmitterInterval onError $
    do localTxs <- getLocalTxs
<<<<<<< HEAD
       announceTxs . fmap whData . toList $ localTxs
=======
       announceTxs $ HM.toList localTxs
>>>>>>> 074feb68
  where
    onError e =
        txsTransmitterInterval <$
        logWarning (sformat ("Error occured in txsTransmitter: " %build) e)<|MERGE_RESOLUTION|>--- conflicted
+++ resolved
@@ -7,6 +7,7 @@
        ( txWorkers
        ) where
 
+import           Control.Lens              ((%~), _1)
 import           Control.TimeWarp.Timed    (Microsecond, repeatForever)
 import qualified Data.HashMap.Strict       as HM
 import           Formatting                (build, sformat, (%))
@@ -33,11 +34,7 @@
 txsTransmitter =
     repeatForever txsTransmitterInterval onError $
     do localTxs <- getLocalTxs
-<<<<<<< HEAD
-       announceTxs . fmap whData . toList $ localTxs
-=======
-       announceTxs $ HM.toList localTxs
->>>>>>> 074feb68
+       announceTxs . map (_1 %~ whData) . HM.toList $ localTxs
   where
     onError e =
         txsTransmitterInterval <$
