{-# LANGUAGE RankNTypes          #-}
{-# LANGUAGE ScopedTypeVariables #-}

-- | Wrappers on top of communication methods (for Pos.Util.Relay based methods).

module Pos.Communication.Methods
       ( sendTx
       , sendVote
       , sendUpdateProposal
       ) where

import           Formatting                  (build, sformat, shown, (%))
import           Mockable                    (handleAll)
import           Node                        (SendActions)
import           System.Wlog                 (logWarning)
import           Universum

import           Pos.Binary.Communication    ()
import           Pos.Binary.Relay            ()
import           Pos.Binary.Types            ()
import           Pos.Communication.BiP       (BiP)
import           Pos.Crypto                  (hash)
import           Pos.DHT.Model.Neighbors     (sendToNode)
import           Pos.Txp.Types.Communication (TxMsgContents (..))
import           Pos.Types                   (TxAux)
import           Pos.Update                  (UpId, UpdateProposal, UpdateVote, mkVoteId)
import           Pos.Util.Relay              (DataMsg (..))
import           Pos.Util.TimeWarp           (NetworkAddress)
import           Pos.WorkMode                (MinWorkMode)

-- | Send Tx to given address.
sendTx :: (MinWorkMode m) => SendActions BiP m -> NetworkAddress -> TxAux -> m ()
sendTx sendActions addr (tx,w,d) = handleAll handleE $ do
    sendToNode sendActions addr $ DataMsg (TxMsgContents tx w d) (hash tx)
  where
<<<<<<< HEAD
    handleE e = logWarning $ sformat ("Error sending tx "%build%" to "%shown%": "%shown) tx addr e

-- Send UpdateVote to given address.
sendVote :: (MinWorkMode m) => SendActions BiP m -> NetworkAddress -> UpdateVote -> m ()
sendVote sendActions addr vote = handleAll handleE $
    sendToNode sendActions addr $ DataMsg vote (mkVoteId vote)
  where
    handleE e = logWarning $ sformat ("Error sending UpdateVote "%build%" to "%shown%": "%shown) vote addr e

-- Send UpdateProposal to given address.
sendUpdateProposal
    :: (MinWorkMode m)
    => SendActions BiP m
    -> NetworkAddress
    -> UpId
    -> UpdateProposal
    -> [UpdateVote]
    -> m ()
sendUpdateProposal sendActions addr upid proposal votes =
    handleAll handleE $
        sendToNode sendActions addr $ DataMsg (proposal, votes) upid
  where
    handleE e = logWarning $ sformat ("Error sending UpdateProposal "%build%" to "%shown%": "%shown) (proposal, votes) addr e
=======
    handleE e =
        logWarning $ sformat ("Error sending tx "%build%" to "%shown%": "%shown) tx addr e
>>>>>>> 41e85447
<|MERGE_RESOLUTION|>--- conflicted
+++ resolved
@@ -33,8 +33,8 @@
 sendTx sendActions addr (tx,w,d) = handleAll handleE $ do
     sendToNode sendActions addr $ DataMsg (TxMsgContents tx w d) (hash tx)
   where
-<<<<<<< HEAD
-    handleE e = logWarning $ sformat ("Error sending tx "%build%" to "%shown%": "%shown) tx addr e
+    handleE e =
+      logWarning $ sformat ("Error sending tx "%build%" to "%shown%": "%shown) tx addr e
 
 -- Send UpdateVote to given address.
 sendVote :: (MinWorkMode m) => SendActions BiP m -> NetworkAddress -> UpdateVote -> m ()
@@ -56,8 +56,4 @@
     handleAll handleE $
         sendToNode sendActions addr $ DataMsg (proposal, votes) upid
   where
-    handleE e = logWarning $ sformat ("Error sending UpdateProposal "%build%" to "%shown%": "%shown) (proposal, votes) addr e
-=======
-    handleE e =
-        logWarning $ sformat ("Error sending tx "%build%" to "%shown%": "%shown) tx addr e
->>>>>>> 41e85447
+    handleE e = logWarning $ sformat ("Error sending UpdateProposal "%build%" to "%shown%": "%shown) (proposal, votes) addr e