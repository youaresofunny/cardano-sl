--- conflicted
+++ resolved
@@ -16,13 +16,8 @@
 import Network.HTTP.Affjax (AJAX, AffjaxRequest, affjax, defaultRequest)
 import Network.HTTP.Affjax.Request (class Requestable)
 import Network.HTTP.StatusCode (StatusCode(..))
-<<<<<<< HEAD
-import Pos.Explorer.Web.ClientTypes (CBlockSummary, CHash, CTxEntry)
-import Pos.Explorer.Web.Lenses.ClientTypes (_CHash)
-=======
 import Pos.Explorer.Web.ClientTypes (CAddress, CAddressSummary, CBlockSummary, CHash)
 import Pos.Explorer.Web.Lenses.ClientTypes (_CHash, _CAddress)
->>>>>>> 38b3c33a
 
 endpointPrefix :: String
 -- endpointPrefix = "http://localhost:8100/api/"
@@ -53,18 +48,6 @@
 
 -- blocks
 fetchLatestBlocks :: forall eff. Aff (ajax::AJAX | eff) CBlockEntries
-<<<<<<< HEAD
-fetchLatestBlocks = get "last_blocks"
-
-fetchLatestTxs :: forall eff. Aff (ajax::AJAX | eff) CTxEntries
-fetchLatestTxs = get "last_txs"
-
-fetchBlockSummary :: forall eff. CHash -> Aff (ajax::AJAX | eff) CBlockSummary
-fetchBlockSummary hash = get $ "block_summary/" <> hash ^. _CHash
-
-fetchBlockTxs :: forall eff. CHash -> Aff (ajax::AJAX | eff) CTxEntries
-fetchBlockTxs hash = get $ "block_summary/" <> hash ^. _CHash
-=======
 fetchLatestBlocks = get "blocks/last"
 
 fetchBlockSummary :: forall eff. CHash -> Aff (ajax::AJAX | eff) CBlockSummary
@@ -79,5 +62,4 @@
 
 -- addresses
 fetchAddressSummary :: forall eff. CAddress -> Aff (ajax::AJAX | eff) CAddressSummary
-fetchAddressSummary address = get $ "addresses/summary/" <> address ^. _CAddress
->>>>>>> 38b3c33a
+fetchAddressSummary address = get $ "addresses/summary/" <> address ^. _CAddress