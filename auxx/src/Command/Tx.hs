--- conflicted
+++ resolved
@@ -42,15 +42,6 @@
 import           Pos.Client.Txp.Balances (getOwnUtxoForPk)
 import           Pos.Client.Txp.Network (prepareMTx, submitTxRaw)
 import           Pos.Client.Txp.Util (createTx)
-<<<<<<< HEAD
-import           Pos.Core (BlockVersionData (bvdSlotDuration), IsBootstrapEraAddr (..),
-                           Timestamp (..), deriveFirstHDAddress, makePubKeyAddress, mkCoin)
-import           Pos.Core.Configuration (genesisBlockVersionData, genesisSecretKeys)
-import           Pos.Core.NetworkMagic (makeNetworkMagic)
-import           Pos.Core.Txp (TxAux (..), TxIn (TxInUtxo), TxOut (..), TxOutAux (..), txaF)
-import           Pos.Crypto (EncryptedSecretKey, ProtocolMagic, emptyPassphrase, encToPublic,
-                             fakeSigner, hash, safeToPublic, toPublic, withSafeSigners)
-=======
 import           Pos.Core (IsBootstrapEraAddr (..), Timestamp (..),
                      deriveFirstHDAddress, makePubKeyAddress, mkCoin)
 import           Pos.Core.Conc (concurrently, currentTime, delay,
@@ -59,7 +50,6 @@
 import           Pos.Crypto (EncryptedSecretKey, SecretKey, emptyPassphrase,
                      encToPublic, fakeSigner, hash, safeToPublic, toPublic,
                      withSafeSigners)
->>>>>>> 6a133448
 import           Pos.Infra.Diffusion.Types (Diffusion (..))
 import           Pos.Util.UserSecret (usWallet, userSecret, wusRootKey)
 import           Pos.Util.Util (maybeThrow)
@@ -121,38 +111,25 @@
         logInfo $ sformat ("Found "%shown%" keys in the genesis block.") (length keysToSend)
         startAtTxt <- liftIO $ lookupEnv "AUXX_START_AT"
         let startAt = fromMaybe 0 . readMaybe . fromMaybe "" $ startAtTxt :: Int
-<<<<<<< HEAD
-        let nm = makeNetworkMagic pm
-=======
         let nm = makeNetworkMagic $ configProtocolMagic genesisConfig
->>>>>>> 6a133448
         -- construct a transaction, and add it to the queue
         let addTx secretKey = do
                 let signer = fakeSigner secretKey
                     publicKey = toPublic secretKey
                 -- construct transaction output
-<<<<<<< HEAD
-                outAddr <- makePubKeyAddressAuxx nm publicKey
-=======
                 outAddr <- makePubKeyAddressAuxx
                     nm
                     (configEpochSlots genesisConfig)
                     publicKey
->>>>>>> 6a133448
                 let txOut1 = TxOut {
                     txOutAddress = outAddr,
                     txOutValue = mkCoin 1
                     }
                     txOuts = TxOutAux txOut1 :| []
-<<<<<<< HEAD
-                utxo <- getOwnUtxoForPk nm $ safeToPublic signer
-                etx <- createTx pm mempty utxo signer txOuts publicKey
-=======
                 utxo <- getOwnUtxoForPk
                     (configGenesisData genesisConfig)
                     $ safeToPublic signer
                 etx <- createTx genesisConfig mempty utxo signer txOuts publicKey
->>>>>>> 6a133448
                 case etx of
                     Left err -> logError (sformat ("Error: "%build%" while trying to contruct tx") err)
                     Right (tx, _) -> do
@@ -258,11 +235,7 @@
     -> m ()
 send genesisConfig diffusion idx outputs = do
     skey <- takeSecret
-<<<<<<< HEAD
-    let nm = makeNetworkMagic pm
-=======
     let nm = makeNetworkMagic $ configProtocolMagic genesisConfig
->>>>>>> 6a133448
     let curPk = encToPublic skey
     let plainAddresses = map (flip (makePubKeyAddress nm) curPk . IsBootstrapEraAddr) [False, True]
     let (hdAddresses, hdSecrets) = unzip $ map
