flags:
  cardano-sl:
    with-explorer: true

extra-package-dbs: []

packages:
- '.'
- location:
    git: https://github.com/input-output-hk/cardano-sl
<<<<<<< HEAD
    commit: ccd75b04d567c03fab9a18e937ab5d7f1bfa912e
=======
    commit: 6cdcb561786eb9a16551ec639edb3dd68e541e2e
>>>>>>> 14fe188e
  extra-dep: true
  subdirs:
      - '.'
      - core
<<<<<<< HEAD
=======
      - db
>>>>>>> 14fe188e
- location:
    git: https://github.com/serokell/acid-state.git
    commit: 95fce1dbada62020a0b2d6aa2dd7e88eadd7214b
  extra-dep: true
- location:
    git: https://github.com/serokell/kademlia.git
    commit: bf65ac0cd50d2ccd7ef6507f0d71786c4bd10ae1
  extra-dep: true
- location:
    git: https://github.com/input-output-hk/plutus-prototype
    commit: 4e3f6a268c3b13af78516f78ac71cd6215f5b0bf
  extra-dep: true
- location:
    git: https://github.com/serokell/rocksdb-haskell.git
    commit: 4dfd8d61263d78a91168e86e8005eb9b7069389e
  extra-dep: true
- location:
    git: https://github.com/thoughtpolice/hs-ed25519
    # We're waiting on next release
    commit: 57adb970e198a9b377769ab46e776ec29f19cff6
  extra-dep: true
- location:
    git: https://github.com/input-output-hk/cardano-report-server.git
    commit: ede7a1a9eafd88e3449b38c7425f5529d6584014
  extra-dep: true
- location:
    git: https://github.com/serokell/time-warp-nt.git
<<<<<<< HEAD
    commit: b913bfc698fd2927ee5031826688eb7245906e6d
=======
    commit: d051eb3256662c4e542a42d43dea5637bce443f8
>>>>>>> 14fe188e
  extra-dep: true
# These two are needed for time-warp-nt
- location:
    git: https://github.com/avieth/network-transport-tcp
    commit: 1739cc6d5c73257201e5551088f4ba56d5ede15c
  extra-dep: true
- location:
    git: https://github.com/avieth/network-transport
    commit: f2321a103f53f51d36c99383132e3ffa3ef1c401
  extra-dep: true

nix:
  shell-file: shell.nix

extra-deps:
- universum-0.2.1
- time-units-1.0.0
<<<<<<< HEAD
- aeson-extra-0.4.0.0
- recursion-schemes-5
- QuickCheck-2.9.2
- cryptonite-openssl-0.5
=======
>>>>>>> 14fe188e
- UtilityTM-0.0.4
- serokell-util-0.1.3.5
- pvss-0.1
- base58-bytestring-0.1.0
- log-warper-0.4.4
- concurrent-extra-0.7.0.10       # not yet in lts-8
- derive-2.5.26                   # not yet in lts-8
- haskell-src-exts-1.17.1         # derive has not moved to 1.18 yet
- wreq-0.5.0.0                    # not yet in lts-8
- purescript-bridge-0.8.0.1

resolver: lts-8.2

# This is for CI to pass --fast to all dependencies
apply-ghc-options: everything

flags:
  cardano-sl:
    with-explorer: True<|MERGE_RESOLUTION|>--- conflicted
+++ resolved
@@ -1,6 +1,4 @@
-flags:
-  cardano-sl:
-    with-explorer: true
+flags: {}
 
 extra-package-dbs: []
 
@@ -8,19 +6,12 @@
 - '.'
 - location:
     git: https://github.com/input-output-hk/cardano-sl
-<<<<<<< HEAD
-    commit: ccd75b04d567c03fab9a18e937ab5d7f1bfa912e
-=======
     commit: 6cdcb561786eb9a16551ec639edb3dd68e541e2e
->>>>>>> 14fe188e
   extra-dep: true
   subdirs:
       - '.'
       - core
-<<<<<<< HEAD
-=======
       - db
->>>>>>> 14fe188e
 - location:
     git: https://github.com/serokell/acid-state.git
     commit: 95fce1dbada62020a0b2d6aa2dd7e88eadd7214b
@@ -48,11 +39,7 @@
   extra-dep: true
 - location:
     git: https://github.com/serokell/time-warp-nt.git
-<<<<<<< HEAD
-    commit: b913bfc698fd2927ee5031826688eb7245906e6d
-=======
     commit: d051eb3256662c4e542a42d43dea5637bce443f8
->>>>>>> 14fe188e
   extra-dep: true
 # These two are needed for time-warp-nt
 - location:
@@ -70,13 +57,6 @@
 extra-deps:
 - universum-0.2.1
 - time-units-1.0.0
-<<<<<<< HEAD
-- aeson-extra-0.4.0.0
-- recursion-schemes-5
-- QuickCheck-2.9.2
-- cryptonite-openssl-0.5
-=======
->>>>>>> 14fe188e
 - UtilityTM-0.0.4
 - serokell-util-0.1.3.5
 - pvss-0.1
