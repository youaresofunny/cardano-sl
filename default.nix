let
  localLib = import ./lib.nix;
  jemallocOverlay = self: super: {
    # jemalloc has a bug that caused cardano-sl-db to fail to link (via
    # rocksdb, which can use jemalloc).
    # https://github.com/jemalloc/jemalloc/issues/937
    # Using jemalloc 510 with the --disable-initial-exec-tls flag seems to
    # fix it.
    jemalloc = self.callPackage ./nix/jemalloc/jemalloc510.nix {};
  };
in
{ system ? builtins.currentSystem
, config ? {}
, gitrev ? localLib.commitIdFromGitRepo ./.git
, buildId ? null
, pkgs ? (import (localLib.fetchNixPkgs) { inherit system config; overlays = [ jemallocOverlay ]; })
# profiling slows down performance by 50% so we don't enable it by default
, forceDontCheck ? false
, enableProfiling ? false
, enableDebugging ? false
, enableBenchmarks ? true
, allowCustomConfig ? true
, useStackBinaries ? false
}:

with pkgs.lib;
with pkgs.haskell.lib;

let
  justStaticExecutablesGitRev = import ./scripts/set-git-rev {
    inherit pkgs gitrev;
    inherit (cardanoPkgs) ghc;
  };
  addRealTimeTestLogs = drv: overrideCabal drv (attrs: {
    testTarget = "--show-details=streaming";
  });

  cardanoPkgs = ((import ./pkgs { inherit pkgs; }).override {
    ghc = overrideDerivation pkgs.haskell.compiler.ghc822 (drv: {
      patches = drv.patches ++ [ ./ghc-8.0.2-darwin-rec-link.patch ];
    });
    overrides = self: super: {
      srcroot = ./.;
      cardano-sl-core = overrideCabal super.cardano-sl-core (drv: {
        configureFlags = (drv.configureFlags or []) ++ [
          "-f-asserts"
        ];
      });

      cardano-sl = overrideCabal super.cardano-sl (drv: {
        # production full nodes shouldn't use wallet as it means different constants
        configureFlags = (drv.configureFlags or []) ++ [
          "-f-asserts"
        ];
        # waiting on load-command size fix in dyld
        doCheck = ! pkgs.stdenv.isDarwin;
        passthru = {
          inherit enableProfiling;
        };
      });

      cardano-sl-wallet-static = justStaticExecutablesGitRev super.cardano-sl-wallet;
      cardano-sl-client = addRealTimeTestLogs super.cardano-sl-client;
      cardano-sl-generator = addRealTimeTestLogs super.cardano-sl-generator;
      cardano-sl-auxx = justStaticExecutablesGitRev super.cardano-sl-auxx;
      cardano-sl-wallet-new = justStaticExecutablesGitRev super.cardano-sl-wallet-new;
      cardano-sl-tools = justStaticExecutablesGitRev (overrideCabal super.cardano-sl-tools (drv: {
        # waiting on load-command size fix in dyld
        doCheck = ! pkgs.stdenv.isDarwin;
      }));

      cardano-sl-node-static = justStaticExecutablesGitRev self.cardano-sl-node;
      cardano-sl-explorer-static = justStaticExecutablesGitRev self.cardano-sl-explorer;
      cardano-report-server-static = justStaticExecutablesGitRev self.cardano-report-server;

      # Undo configuration-nix.nix change to hardcode security binary on darwin
      # This is needed for macOS binary not to fail during update system (using http-client-tls)
      # Instead, now the binary is just looked up in $PATH as it should be installed on any macOS
      x509-system = overrideDerivation super.x509-system (drv: {
        postPatch = ":";
      });

      # TODO: get rid of pthreads option once cryptonite 0.25 is released
      # DEVOPS-393: https://github.com/haskell-crypto/cryptonite/issues/193
      cryptonite = appendPatch (appendConfigureFlag super.cryptonite "--ghc-option=-optl-pthread") ./pkgs/cryptonite-segfault-blake.patch;

      # Due to https://github.com/input-output-hk/stack2nix/issues/56
      hfsevents = self.callPackage ./pkgs/hfsevents.nix { inherit (pkgs.darwin.apple_sdk.frameworks) Cocoa CoreServices; };

      mkDerivation = args: super.mkDerivation (args // {
        enableLibraryProfiling = enableProfiling;
        enableExecutableProfiling = enableProfiling;
        # Static linking for everything to work around
        # https://ghc.haskell.org/trac/ghc/ticket/14444
        # This will be the default in nixpkgs since
        # https://github.com/NixOS/nixpkgs/issues/29011
        enableSharedExecutables = false;
      } // optionalAttrs (enableBenchmarks && localLib.isCardanoSL args.pname) ({
        # Enables building but not running of benchmarks for all
        # cardano-sl packages when enableBenchmarks argument is true.
        doBenchmark = true;
        configureFlags = (args.configureFlags or []) ++ ["--enable-benchmarks"];
      } // optionalAttrs (localLib.isBenchmark args) {
        # Provide a dummy installPhase for benchmark packages.
        installPhase = "mkdir -p $out";
      }) // optionalAttrs (args ? src) {
        src = localLib.cleanSourceTree args.src;
      } // optionalAttrs enableDebugging {
        # TODO: DEVOPS-355
        dontStrip = true;
        configureFlags = (args.configureFlags or []) ++ [ "--ghc-options=-g --disable-executable-stripping --disable-library-stripping" "--profiling-detail=toplevel-functions"];
      } // optionalAttrs (forceDontCheck == true) {
        doCheck = false;
      });
    };
  });
  connect = let
      walletConfigFile = ./custom-wallet-config.nix;
      walletConfig = if allowCustomConfig then (if builtins.pathExists walletConfigFile then import walletConfigFile else {}) else {};
    in
      args: pkgs.callPackage ./scripts/launch/connect-to-cluster (args // { inherit gitrev useStackBinaries; } // walletConfig );
  other = rec {
    walletIntegrationTests = pkgs.callPackage ./scripts/test/wallet/integration { inherit gitrev useStackBinaries; };
    validateJson = pkgs.callPackage ./tools/src/validate-json {};
    demoCluster = pkgs.callPackage ./scripts/launch/demo-cluster { inherit gitrev useStackBinaries; };
    demoClusterDaedalusDev = pkgs.callPackage ./scripts/launch/demo-cluster { inherit gitrev useStackBinaries; disableClientAuth = true; numImportedWallets = 0; };
    demoClusterLaunchGenesis = pkgs.callPackage ./scripts/launch/demo-cluster {
      inherit gitrev useStackBinaries;
      launchGenesis = true;
      configurationKey = "testnet_full";
      runWallet = false;
    };
    tests = let
      src = localLib.cleanSourceTree ./.;
    in rec {
      shellcheck = pkgs.callPackage ./scripts/test/shellcheck.nix { inherit src; };
      hlint = pkgs.callPackage ./scripts/test/hlint.nix { inherit src; };
      stylishHaskell = pkgs.callPackage ./scripts/test/stylish.nix { inherit (cardanoPkgs) stylish-haskell; inherit src localLib; };
<<<<<<< HEAD
      walletIntegration = pkgs.callPackage ./scripts/test/wallet/integration { inherit gitrev; };
      buildWalletIntegration = pkgs.callPackage ./scripts/test/wallet/integration/build-test.nix { inherit walletIntegration pkgs; };
=======
      walletIntegration = pkgs.callPackage ./scripts/test/wallet/integration/build-test.nix { inherit walletIntegrationTests; };
>>>>>>> 0bfda6a9
      swaggerSchemaValidation = pkgs.callPackage ./scripts/test/wallet/swaggerSchemaValidation.nix { inherit gitrev; };
    };
    cardano-sl-explorer-frontend = (import ./explorer/frontend {
      inherit system config gitrev pkgs;
      cardano-sl-explorer = cardanoPkgs.cardano-sl-explorer-static;
    });
    all-cardano-sl = pkgs.buildEnv {
      name = "all-cardano-sl";
      paths = attrValues (filterAttrs (name: drv: localLib.isCardanoSL name) cardanoPkgs);
      ignoreCollisions = true;
    };
    mkDocker = { environment, connectArgs ? {} }: import ./docker.nix { inherit environment connect gitrev pkgs connectArgs; };
    stack2nix = import (pkgs.fetchFromGitHub {
      owner = "avieth";
      repo = "stack2nix";
      rev = "c51db2d31892f7c4e7ff6acebe4504f788c56dca";
      sha256 = "10jcj33sxpq18gxf3zcck5i09b2y4jm6qjggqdlwd9ss86wg3ksb";
    }) { inherit pkgs; };
    inherit (pkgs) purescript;
    connectScripts = {
      mainnet = {
        wallet = connect { };
        explorer = connect { executable = "explorer"; };
      };
      staging = {
        wallet = connect { environment = "mainnet-staging"; };
        explorer = connect { executable = "explorer"; environment = "mainnet-staging"; };
      };
      testnet = {
        wallet = connect { environment = "testnet"; };
        explorer = connect { executable = "explorer"; environment = "testnet"; };
      };
      demoWallet = connect { environment = "demo"; };
    };
    dockerImages = {
      mainnet.wallet = mkDocker { environment = "mainnet"; };
      staging.wallet = mkDocker { environment = "mainnet-staging"; };
      testnet.wallet = mkDocker { environment = "testnet"; };
    };

    cardano-sl-config = pkgs.runCommand "cardano-sl-config" {} ''
      mkdir -p $out/lib
      cp -R ${./log-configs} $out/log-configs
      cp ${./lib}/configuration.yaml $out/lib
      cp ${./lib}/*genesis*.json $out/lib
    '';
    daedalus-bridge = let
      inherit (cardanoPkgs.cardano-sl-node) version;
    in pkgs.runCommand "cardano-daedalus-bridge-${version}" {
      inherit version gitrev buildId;
    } ''
      # Generate daedalus-bridge
      mkdir -p $out/bin
      cd $out
      ${optionalString (buildId != null) "echo ${buildId} > build-id"}
      echo ${gitrev} > commit-id
      echo ${version} > version

      cp --no-preserve=mode -R ${cardano-sl-config}/lib config
      cp ${cardano-sl-config}/log-configs/daedalus.yaml $out/config/log-config-prod.yaml
      cp ${cardanoPkgs.cardano-sl-tools}/bin/cardano-launcher bin
      cp ${cardanoPkgs.cardano-sl-tools}/bin/cardano-x509-certificates bin
      cp ${cardanoPkgs.cardano-sl-wallet-new}/bin/cardano-node bin

      # test that binaries exit with 0
      ./bin/cardano-node --help > /dev/null
      HOME=$TMP ./bin/cardano-launcher --help > /dev/null
    '';
  };
in cardanoPkgs // other<|MERGE_RESOLUTION|>--- conflicted
+++ resolved
@@ -132,16 +132,11 @@
     };
     tests = let
       src = localLib.cleanSourceTree ./.;
-    in rec {
+    in {
       shellcheck = pkgs.callPackage ./scripts/test/shellcheck.nix { inherit src; };
       hlint = pkgs.callPackage ./scripts/test/hlint.nix { inherit src; };
       stylishHaskell = pkgs.callPackage ./scripts/test/stylish.nix { inherit (cardanoPkgs) stylish-haskell; inherit src localLib; };
-<<<<<<< HEAD
-      walletIntegration = pkgs.callPackage ./scripts/test/wallet/integration { inherit gitrev; };
-      buildWalletIntegration = pkgs.callPackage ./scripts/test/wallet/integration/build-test.nix { inherit walletIntegration pkgs; };
-=======
       walletIntegration = pkgs.callPackage ./scripts/test/wallet/integration/build-test.nix { inherit walletIntegrationTests; };
->>>>>>> 0bfda6a9
       swaggerSchemaValidation = pkgs.callPackage ./scripts/test/wallet/swaggerSchemaValidation.nix { inherit gitrev; };
     };
     cardano-sl-explorer-frontend = (import ./explorer/frontend {
