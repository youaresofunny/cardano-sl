--- conflicted
+++ resolved
@@ -17,12 +17,7 @@
 import           Data.Time.Units (Second)
 import           Formatting (build, int, sformat, (%))
 import           Mockable (delay)
-<<<<<<< HEAD
-import qualified System.Metrics.Gauge as Gauge
-=======
->>>>>>> e7c309bd
-
-import           Pos.Util.Log (logDebug, logError, logInfo, logWarning)
+
 import           Pos.Block.BlockWorkMode (BlockWorkMode)
 import           Pos.Block.Logic (ClassifyHeaderRes (..), classifyNewHeader,
                      getHeadersOlderExp)
@@ -342,15 +337,9 @@
     -> HeaderHash
     -> [HeaderHash]
     -> m ()
-<<<<<<< HEAD
 streamProcessBlocks logTrace pm diffusion nodeId desired checkpoints = do
     logInfo logTrace "streaming start"
-    r <- Diffusion.streamBlocks diffusion nodeId desired checkpoints (loop 0 [])
-=======
-streamProcessBlocks pm diffusion nodeId desired checkpoints = do
-    logInfo "streaming start"
     r <- Diffusion.streamBlocks diffusion nodeId desired checkpoints writeCallback
->>>>>>> e7c309bd
     case r of
          Nothing -> do
              logInfo logTrace "streaming not supported, reverting to batch mode"
@@ -359,35 +348,7 @@
              logInfo logTrace "streaming done"
              return ()
   where
-<<<<<<< HEAD
-    loop :: Word32 -> [Block] -> (Word32, Maybe Gauge.Gauge, TBQueue StreamEntry) -> m ()
-    loop !n !blocks (streamWindow, wqgM, blockChan) = do
-        streamEntry <- atomically $ readTBQueue blockChan
-        case streamEntry of
-          StreamEnd         -> addBlocks blocks
-          StreamBlock block -> do
-              let batchSize = min 64 streamWindow
-              let n' = n + 1
-              when (n' `mod` 256 == 0) $
-                     logDebug logTrace $ sformat ("Read block "%shortHashF%" difficulty "%int) (headerHash block)
-                                        (block ^. difficultyL)
-              case wqgM of
-                   Nothing  -> pure ()
-                   Just wqg -> liftIO $ Gauge.dec wqg
-
-              if n' `mod` batchSize == 0
-                 then do
-                     addBlocks (block : blocks)
-                     loop n' [] (streamWindow, wqgM, blockChan)
-                 else
-                     loop n' (block : blocks) (streamWindow, wqgM, blockChan)
-
-    addBlocks [] = return ()
-    addBlocks (block : blocks) =
-        handleBlocks logTrace pm (OldestFirst (NE.reverse $ block :| blocks)) diffusion
-=======
     writeCallback :: [Block] -> m ()
     writeCallback [] = return ()
     writeCallback (block:blocks) =
-        handleBlocks pm (OldestFirst (NE.reverse $ block :| blocks)) diffusion
->>>>>>> e7c309bd
+        handleBlocks logTrace pm (OldestFirst (NE.reverse $ block :| blocks)) diffusion