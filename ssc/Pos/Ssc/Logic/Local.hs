{-# LANGUAGE Rank2Types #-}

module Pos.Ssc.Logic.Local
       (
         sscGetLocalPayload
       , sscNormalize

         -- * 'Inv|Req|Data' processing.
       , sscIsDataUseful
       , sscProcessCommitment
       , sscProcessOpening
       , sscProcessShares
       , sscProcessCertificate

         -- * Garbage collection
       , sscGarbageCollectLocalData
       ) where

import           Universum hiding (id)

import           Control.Lens ((+=), (.=))
import           Control.Monad.Except (MonadError (throwError), runExceptT)
import           Control.Monad.Morph (hoist)
import qualified Crypto.Random as Rand
import           Data.DList as DList (singleton)
import           Data.Functor.Contravariant (contramap)
import qualified Data.HashMap.Strict as HM
import           Formatting (int, sformat, (%))
import           Serokell.Util (magnify')

import           Pos.Binary.Class (biSize)
import           Pos.Binary.Ssc ()
import           Pos.Core (BlockVersionData (..), EpochIndex, HasGenesisData,
                     HasProtocolConstants, SlotId (..), StakeholderId,
                     VssCertificate, epochIndexL,
                     mkVssCertificatesMapSingleton)
import           Pos.Core.Ssc (InnerSharesMap, Opening, SignedCommitment,
                     SscPayload (..), mkCommitmentsMap)
import           Pos.Crypto (ProtocolMagic)
import           Pos.DB (MonadBlockDBRead, MonadDBRead,
                     MonadGState (gsAdoptedBVData))
import           Pos.DB.BlockIndex (getTipHeader)
import           Pos.Infra.Slotting (MonadSlots (getCurrentSlot))
import           Pos.Lrc.Consumer.Ssc (getSscRichmen, tryGetSscRichmen)
import           Pos.Lrc.Context (HasLrcContext)
import           Pos.Lrc.Types (RichmenStakes)
import           Pos.Ssc.Base (isCommitmentIdx, isOpeningIdx, isSharesIdx)
import           Pos.Ssc.Configuration (HasSscConfiguration)
import           Pos.Ssc.Error (SscVerifyError (..))
<<<<<<< HEAD
import           Pos.Ssc.Mem (MonadSscMem, SscLocalQuery, SscLocalUpdate, askSscMem,
                              sscRunGlobalQuery, sscRunLocalQuery, sscRunLocalSTM{-, syncingStateWith-})
import           Pos.Ssc.Toss (PureToss, SscTag (..), TossT, evalPureTossWithLogger, evalTossT,
                               execTossT, hasCertificateToss, hasCommitmentToss, hasOpeningToss,
                               hasSharesToss, isGoodSlotForTag, normalizeToss, refreshToss,
                               supplyPureTossEnv, tmCertificates, tmCommitments, tmOpenings,
                               tmShares, verifyAndApplySscPayload, pureTossWithEnvTrace)
import           Pos.Ssc.Types (SscGlobalState, SscLocalData (..), ldEpoch, ldModifier, ldSize,
                                sscGlobal)
import           Pos.Util.Trace (Trace, natTrace)
import           Pos.Util.Trace.Unstructured (LogItem, logWarning)
import           Pos.Util.Trace.Writer (writerTrace)
=======
import           Pos.Ssc.Mem (MonadSscMem, SscLocalQuery, SscLocalUpdate,
                     askSscMem, sscRunGlobalQuery, sscRunLocalQuery,
                     sscRunLocalSTM, syncingStateWith)
import           Pos.Ssc.Toss (PureToss, SscTag (..), TossT,
                     evalPureTossWithLogger, evalTossT, execTossT,
                     hasCertificateToss, hasCommitmentToss, hasOpeningToss,
                     hasSharesToss, isGoodSlotForTag, normalizeToss,
                     refreshToss, supplyPureTossEnv, tmCertificates,
                     tmCommitments, tmOpenings, tmShares,
                     verifyAndApplySscPayload)
import           Pos.Ssc.Types (SscGlobalState, SscLocalData (..), ldEpoch,
                     ldModifier, ldSize, sscGlobal, sscLocal)
>>>>>>> 961874f7

-- | Get local payload to be put into main block and for given
-- 'SlotId'. If payload for given 'SlotId' can't be constructed,
-- empty payload can be returned.
sscGetLocalPayload
    :: forall ctx m.
       (MonadIO m, MonadSscMem ctx m, HasProtocolConstants)
    => Trace m LogItem -> SlotId -> m SscPayload
sscGetLocalPayload logTrace si = sscRunLocalQuery (sscGetLocalPayloadQ si logTrace)

sscGetLocalPayloadQ
  :: (HasProtocolConstants)
  => SlotId -> SscLocalQuery SscPayload
sscGetLocalPayloadQ SlotId {..} logTrace = do
    expectedEpoch <- view ldEpoch
    let warningMsg = sformat warningFmt siEpoch expectedEpoch
    isExpected <- 
        if expectedEpoch == siEpoch then pure True
        else False <$ lift (logWarning logTrace warningMsg)
    magnify' ldModifier $
        getPayload isExpected <*> getCertificates isExpected
  where
    warningFmt = "sscGetLocalPayloadQ: unexpected epoch ("%int%
                 ", stored one is "%int%")"
    getPayload True
        | isCommitmentIdx siSlot = CommitmentsPayload <$> view tmCommitments
        | isOpeningIdx siSlot = OpeningsPayload <$> view tmOpenings
        | isSharesIdx siSlot = SharesPayload <$> view tmShares
    getPayload _ = pure CertificatesPayload
    getCertificates isExpected
        | isExpected = view tmCertificates
        | otherwise = pure mempty

-- | Make 'SscLocalData' valid for given epoch, richmen and global state. of
-- best known chain. This function is assumed to be called after applying
-- block and before releasing lock on block application.
sscNormalize
    :: forall ctx m.
       ( MonadGState m
       , MonadBlockDBRead m
       , MonadSscMem ctx m
       , HasLrcContext ctx
       , MonadIO m
       , Rand.MonadRandom m
       )
    => Trace m LogItem
    -> ProtocolMagic -> m ()
sscNormalize logTrace pm = do
    tipEpoch <- view epochIndexL <$> getTipHeader
    richmenData <- getSscRichmen "sscNormalize" tipEpoch
    bvd <- gsAdoptedBVData
    globalVar <- sscGlobal <$> askSscMem
    --localVar <- sscLocal <$> askSscMem
    gs <- atomically $ readTVar globalVar
    seed <- Rand.drgNew

    sscRunLocalSTM logTrace $
        --syncingStateWith localVar  $
        executeMonadBaseRandom seed $
        sscNormalizeU pm (tipEpoch, richmenData) bvd gs
  where
    -- (... MonadPseudoRandom) a -> (... n) a
    executeMonadBaseRandom seed = hoist $ hoist (pure . fst . Rand.withDRG seed)

sscNormalizeU
    :: (HasProtocolConstants, HasGenesisData)
    => ProtocolMagic
    -> (EpochIndex, RichmenStakes)
    -> BlockVersionData
    -> SscGlobalState
    -> SscLocalUpdate ()
sscNormalizeU pm (epoch, stake) bvd gs = do
    oldModifier <- lift $ use ldModifier
    let multiRichmen = HM.fromList [(epoch, stake)]
        logTrace = contramap DList.singleton writerTrace
    newModifier <-
        evalPureTossWithLogger gs logTrace $ supplyPureTossEnv (multiRichmen, bvd) $
        execTossT mempty $ normalizeToss
        (natTrace lift pureTossWithEnvTrace)
        pm epoch oldModifier
    ldModifier .= newModifier
    ldEpoch .= epoch
    ldSize .= biSize newModifier

----------------------------------------------------------------------------
---- Inv processing
----------------------------------------------------------------------------

-- | Check whether SSC data with given tag and public key can be added
-- to current local data.
sscIsDataUseful
    :: forall ctx m. 
       ( MonadIO m
       , MonadSlots ctx m
       , MonadSscMem ctx m
       , Rand.MonadRandom m
       , HasGenesisData
       , HasProtocolConstants
       )
    => Trace m LogItem -> SscTag -> StakeholderId -> m Bool
sscIsDataUseful logTrace tag id =
    ifM
        (maybe False (isGoodSlotForTag tag . siSlot) <$> getCurrentSlot)
        (evalTossInMem $ sscIsDataUsefulDo tag)
        (pure False)
  where
    sscIsDataUsefulDo CommitmentMsg     = not <$> hasCommitmentToss id
    sscIsDataUsefulDo OpeningMsg        = not <$> hasOpeningToss id
    sscIsDataUsefulDo SharesMsg         = not <$> hasSharesToss id
    sscIsDataUsefulDo VssCertificateMsg = not <$> hasCertificateToss id
    evalTossInMem :: TossT PureToss a -> m a
    evalTossInMem action = do
        gs <- sscRunGlobalQuery ask
        ld <- sscRunLocalQuery ask
        let modifier = ld ^. ldModifier
        evalPureTossWithLogger gs logTrace $ evalTossT modifier action

----------------------------------------------------------------------------
---- Data processing
----------------------------------------------------------------------------

type SscDataProcessingMode ctx m =
    ( MonadIO m           -- STM at least
    , Rand.MonadRandom m  -- for crypto
    , MonadDBRead m       -- to get richmen
    , MonadGState m       -- to get block size limit
    , MonadSlots ctx m
    , MonadSscMem ctx m
    , HasSscConfiguration
    )

-- | Process 'SignedCommitment' received from network, checking it against
-- current state (global + local) and adding to local state if it's valid.
sscProcessCommitment
    :: SscDataProcessingMode ctx m
    => Trace m LogItem 
    -> ProtocolMagic
    -> SignedCommitment
    -> m (Either SscVerifyError ())
sscProcessCommitment logTrace pm comm =
    sscProcessData logTrace pm CommitmentMsg
        $ CommitmentsPayload (mkCommitmentsMap [comm]) mempty

-- | Process 'Opening' received from network, checking it against
-- current state (global + local) and adding to local state if it's valid.
sscProcessOpening
    :: SscDataProcessingMode ctx m
    => Trace m LogItem 
    -> ProtocolMagic
    -> StakeholderId
    -> Opening
    -> m (Either SscVerifyError ())
sscProcessOpening logTrace pm id opening =
    sscProcessData logTrace pm OpeningMsg $
    OpeningsPayload (HM.fromList [(id, opening)]) mempty

-- | Process 'InnerSharesMap' received from network, checking it against
-- current state (global + local) and adding to local state if it's valid.
sscProcessShares
    :: SscDataProcessingMode ctx m
    => Trace m LogItem 
    -> ProtocolMagic
    -> StakeholderId
    -> InnerSharesMap
    -> m (Either SscVerifyError ())
sscProcessShares logTrace pm id shares =
    sscProcessData logTrace pm SharesMsg $
    SharesPayload (HM.fromList [(id, shares)]) mempty

-- | Process 'VssCertificate' received from network, checking it against
-- current state (global + local) and adding to local state if it's valid.
sscProcessCertificate
    :: SscDataProcessingMode ctx m
    => Trace m LogItem 
    -> ProtocolMagic
    -> VssCertificate
    -> m (Either SscVerifyError ())
sscProcessCertificate logTrace pm cert =
    sscProcessData logTrace pm VssCertificateMsg $
    CertificatesPayload (mkVssCertificatesMapSingleton cert)

sscProcessData
    :: SscDataProcessingMode ctx m
    => Trace m LogItem 
    -> ProtocolMagic
    -> SscTag
    -> SscPayload
    -> m (Either SscVerifyError ())
sscProcessData logTrace pm tag payload =
    runExceptT $ do
        getCurrentSlot >>= checkSlot
        ld <- sscRunLocalQuery ask
        bvd <- gsAdoptedBVData
        let epoch = ld ^. ldEpoch
        seed <- Rand.drgNew
        lift (tryGetSscRichmen epoch) >>= \case
            Nothing -> throwError $ TossUnknownRichmen epoch
            Just richmen -> do
                let logTrace' = contramap DList.singleton writerTrace
                gs <- sscRunGlobalQuery ask
                ExceptT $
                    sscRunLocalSTM logTrace $
                    executeMonadBaseRandom seed $
                    sscProcessDataDo logTrace' pm (epoch, richmen) bvd gs payload
  where
    checkSlot Nothing = throwError CurrentSlotUnknown
    checkSlot (Just si@SlotId {..})
        | isGoodSlotForTag tag siSlot = pass
        | CommitmentMsg <- tag = throwError $ NotCommitmentPhase si
        | OpeningMsg <- tag = throwError $ NotOpeningPhase si
        | SharesMsg <- tag = throwError $ NotSharesPhase si
        | otherwise = pass
    -- (... MonadPseudoRandom) a -> (... n) a
    executeMonadBaseRandom seed = hoist $ hoist (pure . fst . Rand.withDRG seed)

sscProcessDataDo
    :: (MonadState SscLocalData m, HasGenesisData
      , Rand.MonadRandom m, HasProtocolConstants)
    => Trace m LogItem 
    -> ProtocolMagic
    -> (EpochIndex, RichmenStakes)
    -> BlockVersionData
    -> SscGlobalState
    -> SscPayload
    -> m (Either SscVerifyError ())
sscProcessDataDo logTrace pm richmenData bvd gs payload =
    runExceptT $ do
        storedEpoch <- use ldEpoch
        let givenEpoch = fst richmenData
        let multiRichmen = HM.fromList [richmenData]
        unless (storedEpoch == givenEpoch) $
            throwError $ DifferentEpoches storedEpoch givenEpoch
        -- TODO: This is a rather arbitrary limit, we should revisit it (see CSL-1664)
        let maxMemPoolSize = bvdMaxBlockSize bvd * 2
        curSize <- use ldSize
        let exhausted = curSize >= maxMemPoolSize
        -- If our mempool is exhausted we drop some data from it.
        oldTM <-
            if | not exhausted -> use ldModifier
               | otherwise ->
                   evalPureTossWithLogger gs (natTrace lift logTrace) .
                   supplyPureTossEnv (multiRichmen, bvd) .
                   execTossT mempty . refreshToss (natTrace lift pureTossWithEnvTrace) pm givenEpoch =<<
                   use  ldModifier
        newTM <-
            ExceptT $
            evalPureTossWithLogger gs logTrace $
            supplyPureTossEnv (multiRichmen, bvd) $
            runExceptT $
            execTossT oldTM $ 
            verifyAndApplySscPayload
                (natTrace (lift .lift) pureTossWithEnvTrace) 
                pm
                (Left storedEpoch)
                payload
        ldModifier .= newTM
        -- If mempool was exhausted, it's easier to recompute total size.
        -- Otherwise (most common case) we don't want to spend time on it and
        -- just add size of new data.
        -- Note that if data is invalid, all this computation will be
        -- discarded.
        if | exhausted -> ldSize .= biSize newTM
           | otherwise -> ldSize += biSize payload

----------------------------------------------------------------------------
-- Clean-up
----------------------------------------------------------------------------

-- | Clean-up some data when new slot starts.
-- This function is only needed for garbage collection, it doesn't affect
-- validity of local data.
-- Currently it does nothing, but maybe later we'll decide to do clean-up.
sscGarbageCollectLocalData
    :: MonadSscMem ctx m
    => SlotId -> m ()
sscGarbageCollectLocalData _ = pass
-- unless (isCommitmentIdx slotIdx) $ sscLocalCommitments .= mempty
-- unless (isOpeningIdx slotIdx) $ sscLocalOpenings .= mempty
-- unless (isSharesIdx slotIdx) $ sscLocalShares .= mempty<|MERGE_RESOLUTION|>--- conflicted
+++ resolved
@@ -47,33 +47,21 @@
 import           Pos.Ssc.Base (isCommitmentIdx, isOpeningIdx, isSharesIdx)
 import           Pos.Ssc.Configuration (HasSscConfiguration)
 import           Pos.Ssc.Error (SscVerifyError (..))
-<<<<<<< HEAD
-import           Pos.Ssc.Mem (MonadSscMem, SscLocalQuery, SscLocalUpdate, askSscMem,
-                              sscRunGlobalQuery, sscRunLocalQuery, sscRunLocalSTM{-, syncingStateWith-})
-import           Pos.Ssc.Toss (PureToss, SscTag (..), TossT, evalPureTossWithLogger, evalTossT,
-                               execTossT, hasCertificateToss, hasCommitmentToss, hasOpeningToss,
-                               hasSharesToss, isGoodSlotForTag, normalizeToss, refreshToss,
-                               supplyPureTossEnv, tmCertificates, tmCommitments, tmOpenings,
-                               tmShares, verifyAndApplySscPayload, pureTossWithEnvTrace)
-import           Pos.Ssc.Types (SscGlobalState, SscLocalData (..), ldEpoch, ldModifier, ldSize,
-                                sscGlobal)
-import           Pos.Util.Trace (Trace, natTrace)
-import           Pos.Util.Trace.Unstructured (LogItem, logWarning)
-import           Pos.Util.Trace.Writer (writerTrace)
-=======
 import           Pos.Ssc.Mem (MonadSscMem, SscLocalQuery, SscLocalUpdate,
                      askSscMem, sscRunGlobalQuery, sscRunLocalQuery,
-                     sscRunLocalSTM, syncingStateWith)
+                     sscRunLocalSTM)
 import           Pos.Ssc.Toss (PureToss, SscTag (..), TossT,
                      evalPureTossWithLogger, evalTossT, execTossT,
                      hasCertificateToss, hasCommitmentToss, hasOpeningToss,
                      hasSharesToss, isGoodSlotForTag, normalizeToss,
-                     refreshToss, supplyPureTossEnv, tmCertificates,
-                     tmCommitments, tmOpenings, tmShares,
+                     pureTossWithEnvTrace, refreshToss, supplyPureTossEnv,
+                     tmCertificates, tmCommitments, tmOpenings, tmShares,
                      verifyAndApplySscPayload)
 import           Pos.Ssc.Types (SscGlobalState, SscLocalData (..), ldEpoch,
-                     ldModifier, ldSize, sscGlobal, sscLocal)
->>>>>>> 961874f7
+                     ldModifier, ldSize, sscGlobal)
+import           Pos.Util.Trace (Trace, natTrace)
+import           Pos.Util.Trace.Unstructured (LogItem, logWarning)
+import           Pos.Util.Trace.Writer (writerTrace)
 
 -- | Get local payload to be put into main block and for given
 -- 'SlotId'. If payload for given 'SlotId' can't be constructed,
@@ -90,7 +78,7 @@
 sscGetLocalPayloadQ SlotId {..} logTrace = do
     expectedEpoch <- view ldEpoch
     let warningMsg = sformat warningFmt siEpoch expectedEpoch
-    isExpected <- 
+    isExpected <-
         if expectedEpoch == siEpoch then pure True
         else False <$ lift (logWarning logTrace warningMsg)
     magnify' ldModifier $
@@ -165,7 +153,7 @@
 -- | Check whether SSC data with given tag and public key can be added
 -- to current local data.
 sscIsDataUseful
-    :: forall ctx m. 
+    :: forall ctx m.
        ( MonadIO m
        , MonadSlots ctx m
        , MonadSscMem ctx m
@@ -209,7 +197,7 @@
 -- current state (global + local) and adding to local state if it's valid.
 sscProcessCommitment
     :: SscDataProcessingMode ctx m
-    => Trace m LogItem 
+    => Trace m LogItem
     -> ProtocolMagic
     -> SignedCommitment
     -> m (Either SscVerifyError ())
@@ -221,7 +209,7 @@
 -- current state (global + local) and adding to local state if it's valid.
 sscProcessOpening
     :: SscDataProcessingMode ctx m
-    => Trace m LogItem 
+    => Trace m LogItem
     -> ProtocolMagic
     -> StakeholderId
     -> Opening
@@ -234,7 +222,7 @@
 -- current state (global + local) and adding to local state if it's valid.
 sscProcessShares
     :: SscDataProcessingMode ctx m
-    => Trace m LogItem 
+    => Trace m LogItem
     -> ProtocolMagic
     -> StakeholderId
     -> InnerSharesMap
@@ -247,7 +235,7 @@
 -- current state (global + local) and adding to local state if it's valid.
 sscProcessCertificate
     :: SscDataProcessingMode ctx m
-    => Trace m LogItem 
+    => Trace m LogItem
     -> ProtocolMagic
     -> VssCertificate
     -> m (Either SscVerifyError ())
@@ -257,7 +245,7 @@
 
 sscProcessData
     :: SscDataProcessingMode ctx m
-    => Trace m LogItem 
+    => Trace m LogItem
     -> ProtocolMagic
     -> SscTag
     -> SscPayload
@@ -292,7 +280,7 @@
 sscProcessDataDo
     :: (MonadState SscLocalData m, HasGenesisData
       , Rand.MonadRandom m, HasProtocolConstants)
-    => Trace m LogItem 
+    => Trace m LogItem
     -> ProtocolMagic
     -> (EpochIndex, RichmenStakes)
     -> BlockVersionData
@@ -323,9 +311,9 @@
             evalPureTossWithLogger gs logTrace $
             supplyPureTossEnv (multiRichmen, bvd) $
             runExceptT $
-            execTossT oldTM $ 
+            execTossT oldTM $
             verifyAndApplySscPayload
-                (natTrace (lift .lift) pureTossWithEnvTrace) 
+                (natTrace (lift .lift) pureTossWithEnvTrace)
                 pm
                 (Left storedEpoch)
                 payload
