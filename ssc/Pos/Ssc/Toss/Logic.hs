-- | Main Toss logic.

module Pos.Ssc.Toss.Logic
       ( verifyAndApplySscPayload
       , applyGenesisBlock
       , rollbackSsc
       , normalizeToss
       , refreshToss
       ) where

import           Universum hiding (id)

import           Control.Lens (at)
import           Control.Monad.Except (MonadError, runExceptT, throwError)
import           Crypto.Random (MonadRandom)
import qualified Data.HashMap.Strict as HM
import           Universum

import           Pos.Core (EpochIndex, EpochOrSlot (..), HasProtocolConstants, IsMainHeader,
                           LocalSlotIndex, SlotCount, SlotId (siSlot), StakeholderId,
                           VssCertificate, epochIndexL, epochOrSlot, getEpochOrSlot,
                           getVssCertificatesMap, headerSlotL, mkCoin,
                           mkVssCertificatesMapSingleton, slotSecurityParam)
import           Pos.Core.Chrono (NewestFirst (..))
import           Pos.Core.Ssc (CommitmentsMap (..), InnerSharesMap, Opening, SignedCommitment,
                               SscPayload (..), checkSscPayload, getCommitmentsMap,
                               mkCommitmentsMapUnsafe, spVss)
import           Pos.Crypto (ProtocolMagic)
import           Pos.Ssc.Error (SscVerifyError (..))
import           Pos.Ssc.Functions (verifySscPayload)
import           Pos.Ssc.Toss.Base (checkPayload)
import           Pos.Ssc.Toss.Class (MonadToss (..), MonadTossEnv (..))
import           Pos.Ssc.Toss.Types (TossModifier (..))
import           Pos.Util.AssertMode (inAssertMode)
import           Pos.Util.Some (Some)
import           Pos.Util.Trace (Trace, natTrace)
import           Pos.Util.Trace.Unstructured (LogItem, logError)
import           Pos.Util.Util (sortWithMDesc)

-- | Verify 'SscPayload' with respect to data provided by
-- MonadToss. If data is valid it is also applied.  Otherwise
-- SscVerifyError is thrown using 'MonadError' type class.
verifyAndApplySscPayload
    :: (MonadToss m, MonadTossEnv m,
<<<<<<< HEAD
        MonadError SscVerifyError m, MonadRandom m, HasProtocolConstants, HasProtocolMagic)
    => Trace m LogItem
    -> Either EpochIndex (Some IsMainHeader) -> SscPayload -> m ()
verifyAndApplySscPayload logTrace eoh payload = do
=======
        MonadError SscVerifyError m, MonadRandom m, HasProtocolConstants)
    => ProtocolMagic -> Either EpochIndex (Some IsMainHeader) -> SscPayload -> m ()
verifyAndApplySscPayload pm eoh payload = do
>>>>>>> 2f6fcbc5
    -- Check the payload for internal consistency.
    either (throwError . SscInvalidPayload) pure (checkSscPayload pm payload)
    -- We can't trust payload from mempool, so we must call
    -- @verifySscPayload@.
    whenLeft eoh $ const $ verifySscPayload pm eoh payload
    -- We perform @verifySscPayload@ for block when we construct it
    -- (in the 'recreateGenericBlock').  So this check is just in case.
    inAssertMode $
        whenRight eoh $ const $ verifySscPayload pm eoh payload
    let blockCerts = spVss payload
        curEpoch = either identity (^. epochIndexL) eoh
    checkPayload logTrace curEpoch payload

    -- Apply
    case eoh of
        Left _       -> pass
        Right header -> do
            let eos = EpochOrSlot $ Right $ header ^. headerSlotL
            setEpochOrSlot eos
            -- We can freely clear shares after 'slotSecurityParam' because
            -- it's guaranteed that rollback on more than 'slotSecurityParam'
            -- can't happen
            let indexToCount :: LocalSlotIndex -> SlotCount
                indexToCount = fromIntegral . fromEnum
            let slot = epochOrSlot (const 0) (indexToCount . siSlot) eos
            when (slotSecurityParam <= slot && slot < 2 * slotSecurityParam) $
                resetShares
    mapM_ putCertificate blockCerts
    case payload of
        CommitmentsPayload  comms  _ ->
            mapM_ putCommitment $ toList $ getCommitmentsMap comms
        OpeningsPayload     opens  _ ->
            mapM_ (uncurry putOpening) $ HM.toList opens
        SharesPayload       shares _ ->
            mapM_ (uncurry putShares) $ HM.toList shares
        CertificatesPayload        _ ->
            pass

-- | Apply genesis block for given epoch to 'Toss' state.
applyGenesisBlock :: MonadToss m => EpochIndex -> m ()
applyGenesisBlock epoch = do
    setEpochOrSlot $ getEpochOrSlot epoch
    -- We don't clear shares on genesis block because
    -- there aren't 'slotSecurityParam' slots after shares phase,
    -- so we won't have shares after rollback
    -- We store shares until 'slotSecurityParam' slots of next epoch passed
    -- and clear their after that
    resetCO

-- | Rollback application of 'SscPayload's in 'Toss'. First argument is
-- 'EpochOrSlot' of oldest block which is subject to rollback.
rollbackSsc :: (MonadToss m, HasProtocolConstants)
    => Trace m LogItem 
    -> EpochOrSlot
    -> NewestFirst [] SscPayload
    -> m ()
rollbackSsc logTrace oldestEOS (NewestFirst payloads)
    | oldestEOS == toEnum 0 = do
        logError logTrace "rollbackSsc: most genesis block is passed to rollback"
        setEpochOrSlot oldestEOS
        resetCO
        resetShares
    | otherwise = do
        setEpochOrSlot (pred oldestEOS)
        mapM_ rollbackSscDo payloads
  where
    rollbackSscDo (CommitmentsPayload comms _) =
        mapM_ delCommitment $ HM.keys $ getCommitmentsMap comms
    rollbackSscDo (OpeningsPayload opens _) = mapM_ delOpening $ HM.keys opens
    rollbackSscDo (SharesPayload shares _) = mapM_ delShares $ HM.keys shares
    rollbackSscDo (CertificatesPayload _) = pass

-- | Apply as much data from given 'TossModifier' as possible.
normalizeToss
<<<<<<< HEAD
    :: (MonadToss m, MonadTossEnv m, MonadRandom m, HasProtocolConstants, HasProtocolMagic)
    => Trace m LogItem -> EpochIndex -> TossModifier -> m ()
normalizeToss logTrace epoch TossModifier {..} =
    normalizeTossDo
        logTrace
=======
    :: (MonadToss m, MonadTossEnv m, MonadRandom m, HasProtocolConstants)
    => ProtocolMagic -> EpochIndex -> TossModifier -> m ()
normalizeToss pm epoch TossModifier {..} =
    normalizeTossDo
        pm
>>>>>>> 2f6fcbc5
        epoch
        ( HM.toList (getCommitmentsMap _tmCommitments)
        , HM.toList _tmOpenings
        , HM.toList _tmShares
        , HM.toList (getVssCertificatesMap _tmCertificates))

-- | Apply the most valuable from given 'TossModifier' and drop the
-- rest. This function can be used if mempool is exhausted.
refreshToss
<<<<<<< HEAD
    :: (MonadToss m, MonadTossEnv m, MonadRandom m, HasProtocolConstants, HasProtocolMagic)
    => Trace m LogItem -> EpochIndex -> TossModifier -> m ()
refreshToss logTrace epoch TossModifier {..} = do
=======
    :: (MonadToss m, MonadTossEnv m, MonadRandom m, HasProtocolConstants)
    => ProtocolMagic -> EpochIndex -> TossModifier -> m ()
refreshToss pm epoch TossModifier {..} = do
>>>>>>> 2f6fcbc5
    comms <-
        takeMostValuable epoch (HM.toList (getCommitmentsMap _tmCommitments))
    opens <- takeMostValuable epoch (HM.toList _tmOpenings)
    shares <- takeMostValuable epoch (HM.toList _tmShares)
    certs <- takeMostValuable epoch (HM.toList (getVssCertificatesMap _tmCertificates))
<<<<<<< HEAD
    normalizeTossDo logTrace epoch (comms, opens, shares, certs)
=======
    normalizeTossDo pm epoch (comms, opens, shares, certs)
>>>>>>> 2f6fcbc5

takeMostValuable
    :: (MonadToss m, MonadTossEnv m)
    => EpochIndex
    -> [(StakeholderId, x)]
    -> m [(StakeholderId, x)]
takeMostValuable epoch items = take toTake <$> sortWithMDesc resolver items
  where
    toTake = 2 * length items `div` 3
    resolver (id, _) =
        fromMaybe (mkCoin 0) . (view (at id)) . fromMaybe mempty <$>
        getRichmen epoch

type TossModifierLists
     = ( [(StakeholderId, SignedCommitment)]
       , [(StakeholderId, Opening)]
       , [(StakeholderId, InnerSharesMap)]
       , [(StakeholderId, VssCertificate)])

normalizeTossDo
    :: forall m.
<<<<<<< HEAD
       (MonadToss m, MonadTossEnv m, MonadRandom m, HasProtocolConstants, HasProtocolMagic)
    => Trace m LogItem -> EpochIndex -> TossModifierLists -> m ()
normalizeTossDo logTrace epoch (comms, opens, shares, certs) = do
=======
       (MonadToss m, MonadTossEnv m, MonadRandom m, HasProtocolConstants)
    => ProtocolMagic -> EpochIndex -> TossModifierLists -> m ()
normalizeTossDo pm epoch (comms, opens, shares, certs) = do
>>>>>>> 2f6fcbc5
    putsUseful $
        map (flip CommitmentsPayload mempty . mkCommitmentsMapUnsafe . one) $
        comms
    putsUseful $ map (flip OpeningsPayload mempty . one) opens
    putsUseful $ map (flip SharesPayload mempty . one) shares
    putsUseful $ map (CertificatesPayload . mkVssCertificatesMapSingleton . snd) certs
  where
    putsUseful :: [SscPayload] -> m ()
    putsUseful entries = do
<<<<<<< HEAD
        let verifyAndApply = runExceptT . verifyAndApplySscPayload (natTrace lift logTrace) (Left epoch)
=======
        let verifyAndApply = runExceptT . verifyAndApplySscPayload pm (Left epoch)
>>>>>>> 2f6fcbc5
        mapM_ verifyAndApply entries<|MERGE_RESOLUTION|>--- conflicted
+++ resolved
@@ -42,16 +42,10 @@
 -- SscVerifyError is thrown using 'MonadError' type class.
 verifyAndApplySscPayload
     :: (MonadToss m, MonadTossEnv m,
-<<<<<<< HEAD
-        MonadError SscVerifyError m, MonadRandom m, HasProtocolConstants, HasProtocolMagic)
+        MonadError SscVerifyError m, MonadRandom m, HasProtocolConstants)
     => Trace m LogItem
-    -> Either EpochIndex (Some IsMainHeader) -> SscPayload -> m ()
-verifyAndApplySscPayload logTrace eoh payload = do
-=======
-        MonadError SscVerifyError m, MonadRandom m, HasProtocolConstants)
-    => ProtocolMagic -> Either EpochIndex (Some IsMainHeader) -> SscPayload -> m ()
-verifyAndApplySscPayload pm eoh payload = do
->>>>>>> 2f6fcbc5
+    -> ProtocolMagic -> Either EpochIndex (Some IsMainHeader) -> SscPayload -> m ()
+verifyAndApplySscPayload logTrace pm eoh payload = do
     -- Check the payload for internal consistency.
     either (throwError . SscInvalidPayload) pure (checkSscPayload pm payload)
     -- We can't trust payload from mempool, so we must call
@@ -126,19 +120,13 @@
 
 -- | Apply as much data from given 'TossModifier' as possible.
 normalizeToss
-<<<<<<< HEAD
-    :: (MonadToss m, MonadTossEnv m, MonadRandom m, HasProtocolConstants, HasProtocolMagic)
-    => Trace m LogItem -> EpochIndex -> TossModifier -> m ()
-normalizeToss logTrace epoch TossModifier {..} =
+    :: (MonadToss m, MonadTossEnv m, MonadRandom m, HasProtocolConstants)
+    => Trace m LogItem
+    -> ProtocolMagic -> EpochIndex -> TossModifier -> m ()
+normalizeToss logTrace pm epoch TossModifier {..} =
     normalizeTossDo
         logTrace
-=======
-    :: (MonadToss m, MonadTossEnv m, MonadRandom m, HasProtocolConstants)
-    => ProtocolMagic -> EpochIndex -> TossModifier -> m ()
-normalizeToss pm epoch TossModifier {..} =
-    normalizeTossDo
         pm
->>>>>>> 2f6fcbc5
         epoch
         ( HM.toList (getCommitmentsMap _tmCommitments)
         , HM.toList _tmOpenings
@@ -148,25 +136,16 @@
 -- | Apply the most valuable from given 'TossModifier' and drop the
 -- rest. This function can be used if mempool is exhausted.
 refreshToss
-<<<<<<< HEAD
-    :: (MonadToss m, MonadTossEnv m, MonadRandom m, HasProtocolConstants, HasProtocolMagic)
-    => Trace m LogItem -> EpochIndex -> TossModifier -> m ()
-refreshToss logTrace epoch TossModifier {..} = do
-=======
     :: (MonadToss m, MonadTossEnv m, MonadRandom m, HasProtocolConstants)
-    => ProtocolMagic -> EpochIndex -> TossModifier -> m ()
-refreshToss pm epoch TossModifier {..} = do
->>>>>>> 2f6fcbc5
+    => Trace m LogItem
+    -> ProtocolMagic -> EpochIndex -> TossModifier -> m ()
+refreshToss logTrace pm epoch TossModifier {..} = do
     comms <-
         takeMostValuable epoch (HM.toList (getCommitmentsMap _tmCommitments))
     opens <- takeMostValuable epoch (HM.toList _tmOpenings)
     shares <- takeMostValuable epoch (HM.toList _tmShares)
     certs <- takeMostValuable epoch (HM.toList (getVssCertificatesMap _tmCertificates))
-<<<<<<< HEAD
-    normalizeTossDo logTrace epoch (comms, opens, shares, certs)
-=======
-    normalizeTossDo pm epoch (comms, opens, shares, certs)
->>>>>>> 2f6fcbc5
+    normalizeTossDo logTrace pm epoch (comms, opens, shares, certs)
 
 takeMostValuable
     :: (MonadToss m, MonadTossEnv m)
@@ -188,15 +167,10 @@
 
 normalizeTossDo
     :: forall m.
-<<<<<<< HEAD
-       (MonadToss m, MonadTossEnv m, MonadRandom m, HasProtocolConstants, HasProtocolMagic)
-    => Trace m LogItem -> EpochIndex -> TossModifierLists -> m ()
-normalizeTossDo logTrace epoch (comms, opens, shares, certs) = do
-=======
        (MonadToss m, MonadTossEnv m, MonadRandom m, HasProtocolConstants)
-    => ProtocolMagic -> EpochIndex -> TossModifierLists -> m ()
-normalizeTossDo pm epoch (comms, opens, shares, certs) = do
->>>>>>> 2f6fcbc5
+    => Trace m LogItem
+    -> ProtocolMagic -> EpochIndex -> TossModifierLists -> m ()
+normalizeTossDo logTrace pm epoch (comms, opens, shares, certs) = do
     putsUseful $
         map (flip CommitmentsPayload mempty . mkCommitmentsMapUnsafe . one) $
         comms
@@ -206,9 +180,5 @@
   where
     putsUseful :: [SscPayload] -> m ()
     putsUseful entries = do
-<<<<<<< HEAD
-        let verifyAndApply = runExceptT . verifyAndApplySscPayload (natTrace lift logTrace) (Left epoch)
-=======
-        let verifyAndApply = runExceptT . verifyAndApplySscPayload pm (Left epoch)
->>>>>>> 2f6fcbc5
+        let verifyAndApply = runExceptT . verifyAndApplySscPayload (natTrace lift logTrace) pm (Left epoch)
         mapM_ verifyAndApply entries