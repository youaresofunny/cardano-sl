{-# LANGUAGE CPP           #-}
{-# LANGUAGE DataKinds     #-}
{-# LANGUAGE PolyKinds     #-}
{-# LANGUAGE RankNTypes    #-}
{-# LANGUAGE TypeFamilies  #-}
{-# LANGUAGE TypeOperators #-}

module Pos.Util.Util
       (
       -- * Cool stuff
         type (~>)
       -- * Exceptions/errors
       , maybeThrow
       , eitherToThrow
       , liftEither
       , leftToPanic
       , toAesonError
       , aesonError
       , toCborError
       , cborError
       , toTemplateHaskellError
       , templateHaskellError
       , toParsecError
       , parsecError
       , toCerealError
       , cerealError
       , DisallowException

       -- * Ether
       , ether
       , Ether.TaggedTrans
       , HasLens(..)
       , HasLens'
       , lensOf'
       , lensOfProxy

       -- * Lifting monads
       , PowerLift(..)

       -- * MinMax
       , MinMax(..)
       , _MinMax
       , mkMinMax
       , minMaxOf

       -- * Aeson
       , parseJSONWithRead

       -- * NonEmpty
       , neZipWith3
       , neZipWith4
       , spanSafe
       , takeLastNE

       -- * Logging helpers
       , buildListBounds
       , multilineBounds
       , logException
       , bracketWithLogging

       -- * Misc
       , mconcatPair
       , microsecondsToUTC
       , Sign (..)
       , getKeys
       , sortWithMDesc
       , dumpSplices
       , histogram
       , median
       , (<//>)
       , divRoundUp
       , sleep

       , tMeasureLog
       , tMeasureIO
       , timed
       ) where

import           Universum

import qualified Codec.CBOR.Decoding as CBOR
import           Control.Concurrent (threadDelay)
import qualified Control.Exception.Safe as E
import           Control.Lens (Getting, Iso', coerced, foldMapOf, ( # ))
import           Control.Monad.Except (MonadError, throwError)
import           Control.Monad.Trans.Class (MonadTrans)
import           Data.Aeson (FromJSON (..))
import qualified Data.Aeson as A
import qualified Data.Aeson.Types as A
import           Data.HashSet (fromMap)
import           Data.List (span, zipWith3, zipWith4)
import qualified Data.List.NonEmpty as NE
import qualified Data.Map as M
import           Data.Ratio ((%))
import qualified Data.Semigroup as Smg
import qualified Data.Serialize as Cereal
import           Data.Time.Clock (NominalDiffTime, UTCTime, diffUTCTime,
                     getCurrentTime)
import           Data.Time.Clock.POSIX (posixSecondsToUTCTime)
import           Data.Time.Units (Microsecond, fromMicroseconds, toMicroseconds)
import qualified Ether
import           Ether.Internal (HasLens (..))
import qualified Formatting as F
import           GHC.TypeLits (ErrorMessage (..))
import qualified Language.Haskell.TH as TH
import qualified Prelude
import           Serokell.Util (listJson)
import           Serokell.Util.Exceptions ()
<<<<<<< HEAD
import qualified Pos.Util.Log as Log -- (LoggerName, WithLogger, usingLoggerName,
--                               logDebug, logError, logInfo)
=======
import           System.Wlog (LoggerName, WithLogger, logDebug, logError,
                     logInfo, usingLoggerName)
>>>>>>> 961874f7
import qualified Text.Megaparsec as P

----------------------------------------------------------------------------
-- Cool stuff
----------------------------------------------------------------------------

type f ~> g = forall x. f x -> g x

----------------------------------------------------------------------------
-- Exceptions/errors
----------------------------------------------------------------------------

maybeThrow :: (MonadThrow m, Exception e) => e -> Maybe a -> m a
maybeThrow e = maybe (throwM e) pure

-- | Throw exception (in 'MonadThrow') or return result depending on
-- what is stored in 'Either'
eitherToThrow
    :: (MonadThrow m, Exception e)
    => Either e a -> m a
eitherToThrow = either throwM pure

-- | 'liftEither' from mtl-2.2.2.
-- TODO: use mtl version after we start using 2.2.2.
liftEither
    :: (MonadError e m)
    => Either e a -> m a
liftEither = either throwError pure

-- | Partial function which calls 'error' with meaningful message if
-- given 'Left' and returns some value if given 'Right'.
-- Intended usage is when you're sure that value must be right.
leftToPanic :: Buildable a => Text -> Either a b -> b
leftToPanic msgPrefix = either (error . mappend msgPrefix . pretty) identity

-- | This unexported helper is used to define conversions to 'MonadFail'
-- forced on us by external APIs. I also used underscores in its name, so don't
-- you think about exporting it -- define a specialized helper instead.
--
-- This must be the only place in our codebase where we allow 'MonadFail'.
external_api_fail :: MonadFail m => Either Text ~> m
external_api_fail = either (fail . toString) return

-- | Convert an 'Either'-encoded failure to an 'aeson' parser failure. The
-- return monad is intentionally specialized because we avoid 'MonadFail'.
toAesonError :: Either Text ~> A.Parser
toAesonError = external_api_fail

aesonError :: Text -> A.Parser a
aesonError = toAesonError . Left

-- | Convert an 'Either'-encoded failure to a 'cborg' decoder failure. The
-- return monad is intentionally specialized because we avoid 'MonadFail'.
toCborError :: Either Text ~> CBOR.Decoder s
toCborError = external_api_fail

cborError :: Text -> CBOR.Decoder s a
cborError = toCborError . Left

-- | Convert an 'Either'-encoded failure to a 'TH' Q-monad failure. The
-- return monad is intentionally specialized because we avoid 'MonadFail'.
toTemplateHaskellError :: Either Text ~> TH.Q
toTemplateHaskellError = external_api_fail

templateHaskellError :: Text -> TH.Q a
templateHaskellError = toTemplateHaskellError . Left

-- | Convert an 'Either'-encoded failure to a 'cereal' failure. The
-- return monad is intentionally specialized because we avoid 'MonadFail'.
toCerealError :: Either Text ~> Cereal.Get
toCerealError = external_api_fail

cerealError :: Text -> Cereal.Get a
cerealError = toCerealError . Left

-- | Convert an 'Either'-encoded failure to a 'megaparsec' failure. The
-- return monad is intentionally specialized because we avoid 'MonadFail'.
toParsecError :: P.Stream s => Either Text ~> P.ParsecT e s m
toParsecError = external_api_fail

parsecError :: P.Stream s => Text -> P.ParsecT e s m a
parsecError = toParsecError . Left

type family DisallowException t :: ErrorMessage where
    DisallowException t =
             'ShowType t ':<>:
             'Text " intentionally doesn't have an 'Exception' instance."
        ':$$: 'Text
             "This type shouldn't be thrown as a runtime exception."
        ':$$: 'Text
             "If you want to throw it, consider defining your own exception \
             \type with a constructor storing a value of this type."
        ':$$: 'Text
             "See the exception handling guidelines for more details."
        ':$$: 'Text ""

----------------------------------------------------------------------------
-- Ether
----------------------------------------------------------------------------

-- | Make a Reader or State computation work in an Ether transformer. Useful
-- to make lenses work with Ether.
ether :: trans m a -> Ether.TaggedTrans tag trans m a
ether = Ether.TaggedTrans

-- | Convenient shortcut for 'HasLens' constraint when lens is to the
-- same type as the tag.
type HasLens' s a = HasLens a s a

-- | Version of 'lensOf' which is used when lens is to the same type
-- as the tag.
lensOf' :: forall a s. HasLens' s a => Lens' s a
lensOf' = lensOf @a

-- | Version of 'lensOf' which uses proxy.
lensOfProxy :: forall proxy tag a b. HasLens tag a b => proxy tag -> Lens' a b
lensOfProxy _ = lensOf @tag

----------------------------------------------------------------------------
-- PowerLift
----------------------------------------------------------------------------

class PowerLift m n where
    powerLift :: m a -> n a

instance {-# OVERLAPPING #-} PowerLift m m where
    powerLift = identity

instance (MonadTrans t, PowerLift m n, Monad n) => PowerLift m (t n) where
  powerLift = lift . powerLift @m @n

----------------------------------------------------------------------------
-- MinMax
----------------------------------------------------------------------------

newtype MinMax a = MinMax (Smg.Option (Smg.Min a, Smg.Max a))
#if MIN_VERSION_base(4,9,0)
  deriving (Smg.Semigroup, Monoid)
#else
  deriving (Monoid)
#endif

_MinMax :: Iso' (MinMax a) (Maybe (a, a))
_MinMax = coerced

mkMinMax :: a -> MinMax a
mkMinMax a = _MinMax # Just (a, a)

minMaxOf :: Getting (MinMax a) s a -> s -> Maybe (a, a)
minMaxOf l = view _MinMax . foldMapOf l mkMinMax

----------------------------------------------------------------------------
-- Aeson
----------------------------------------------------------------------------

-- | Parse a value represented as a 'show'-ed string in JSON.
parseJSONWithRead :: Read a => A.Value -> A.Parser a
parseJSONWithRead =
    toAesonError . readEither @String <=<
    parseJSON

----------------------------------------------------------------------------
-- NonEmpty
----------------------------------------------------------------------------

neZipWith3 :: (x -> y -> z -> q) -> NonEmpty x -> NonEmpty y -> NonEmpty z -> NonEmpty q
neZipWith3 f (x :| xs) (y :| ys) (z :| zs) = f x y z :| zipWith3 f xs ys zs

neZipWith4 ::
       (x -> y -> i -> z -> q)
    -> NonEmpty x
    -> NonEmpty y
    -> NonEmpty i
    -> NonEmpty z
    -> NonEmpty q
neZipWith4 f (x :| xs) (y :| ys) (i :| is) (z :| zs) = f x y i z :| zipWith4 f xs ys is zs

-- | Makes a span on the list, considering tail only. Predicate has
-- list head as first argument. Used to take non-null prefix that
-- depends on the first element.
spanSafe :: (a -> a -> Bool) -> NonEmpty a -> (NonEmpty a, [a])
spanSafe p (x:|xs) = let (a,b) = span (p x) xs in (x:|a,b)

-- | Takes last N elements of the list
takeLastNE :: Int -> NonEmpty a -> [a]
takeLastNE n = reverse . NE.take n . NE.reverse

----------------------------------------------------------------------------
-- Logging helpers
----------------------------------------------------------------------------

-- | Formats two values as first and last elements of a list
buildListBounds :: Buildable a => F.Format r (NonEmpty a -> r)
buildListBounds = F.later formatList
  where
    formatList (x:|[]) = F.bprint ("[" F.% F.build F.% "]") x
    formatList xs = F.bprint ("[" F.% F.build F.% ".." F.% F.build F.% "]")
        (NE.head xs)
        (NE.last xs)

-- | Formats only start and the end of the list according to the maximum size
multilineBounds :: Buildable a => Int -> F.Format r (NonEmpty a -> r)
multilineBounds maxSize = F.later formatList
 where
   formatList xs = if length xs <= maxSize'
       then F.bprint listJson xs
       else F.bprint
          ("First " F.% F.int F.% ": " F.% listJson F.% "\nLast " F.% F.int F.% ": " F.% listJson)
          half
          (NE.take half xs)
          remaining
          (takeLastNE remaining xs)
   maxSize' = max 2 maxSize -- splitting list into two with maximum size below 2 doesn't make sense
   half = maxSize' `div` 2
   remaining = maxSize' - half

-- | Catch and log an exception, then rethrow it
logException :: Log.LoggingHandler -> Log.LoggerName -> IO a -> IO a
logException lh name = E.handleAsync (\e -> handler e >> E.throw e)
  where
    handler :: E.SomeException -> IO ()
    handler exc = do
        let message = "logException: " <> pretty exc
        Log.usingLoggerName lh name (Log.logError message) `E.catchAny` \loggingExc -> do
            putStrLn message
            putStrLn $
                "logException failed to use logging: " <> pretty loggingExc

-- | 'bracket' which logs given message after acquiring the resource
-- and before calling the callback with 'Info' severity.
bracketWithLogging ::
       (MonadMask m, Log.WithLogger m)
    => Text
    -> m a
    -> (a -> m b)
    -> (a -> m c)
    -> m c
bracketWithLogging msg acquire release = bracket acquire release . addLogging
  where
    addLogging callback resource = do
        Log.logInfo $ "<bracketWithLogging:before> " <> msg
        callback resource <*
            Log.logInfo ("<bracketWithLogging:after> " <> msg)

----------------------------------------------------------------------------
-- Misc
----------------------------------------------------------------------------

-- | Specialized version of 'mconcat' (or 'Data.Foldable.fold')
-- for restricting type to list of pairs.
mconcatPair :: (Monoid a, Monoid b) => [(a, b)] -> (a, b)
mconcatPair = mconcat

microsecondsToUTC :: Microsecond -> UTCTime
microsecondsToUTC = posixSecondsToUTCTime . fromRational . (% 1000000) . toMicroseconds

data Sign = Plus | Minus

-- | Create HashSet from HashMap's keys
getKeys :: HashMap k v -> HashSet k
getKeys = fromMap . void

-- | Use some monadic action to evaluate priority of value and sort a
-- list of values based on this priority. The order is descending
-- because I need it.
sortWithMDesc :: (Monad m, Ord b) => (a -> m b) -> [a] -> m [a]
sortWithMDesc f = fmap (map fst . sortWith (Down . snd)) . mapM f'
  where
    f' x = (x, ) <$> f x

-- | Concatenates two url parts using regular slash '/'.
-- E.g. @"./dir/" <//> "/file" = "./dir/file"@.
(<//>) :: String -> String -> String
(<//>) lhs rhs = lhs' ++ "/" ++ rhs'
  where
    isSlash = (== '/')
    lhs' = reverse $ dropWhile isSlash $ reverse lhs
    rhs' = dropWhile isSlash rhs

-- | To be used with paging of any kind.
-- The pages should contain N elements (we use 10 by default):
-- - 1  - 10
-- - 11 - 20
-- - 21 - 30
divRoundUp :: Integral a => a -> a -> a
divRoundUp a b = (a + b - 1) `div` b

-- | Print splices generated by a TH splice (the printing will happen during
-- compilation, as a GHC warning). Useful for debugging.
--
-- For instance, you can dump splices generated with 'makeLenses' by
-- replacing a top-level invocation of 'makeLenses' in your code with:
--
-- @dumpSplices $ makeLenses ''Foo@
--
dumpSplices :: TH.DecsQ -> TH.DecsQ
dumpSplices x = do
    ds <- x
    let code = Prelude.lines (TH.pprint ds)
    TH.reportWarning ("\n" ++ Prelude.unlines (map ("    " ++) code))
    return ds

-- | Count elements in a list.
histogram :: forall a. Ord a => [a] -> Map a Int
histogram = foldl' step M.empty
  where
    step :: Map a Int -> a -> Map a Int
    step m x = M.insertWith (+) x 1 m

median :: Ord a => NonEmpty a -> a
median l = NE.sort l NE.!! middle
  where
    len = NE.length l
    middle = (len - 1) `div` 2

{-| Sleep for the given duration

    A numeric literal argument is interpreted as seconds.  In other words,
    @(sleep 2.0)@ will sleep for two seconds.
    Taken from http://hackage.haskell.org/package/turtle, BSD3 licence.
-}
sleep :: MonadIO m => NominalDiffTime -> m ()
sleep n = liftIO (threadDelay (truncate (n * 10^(6::Int))))

-- | 'tMeasure' with 'logDebug'.
tMeasureLog :: (Log.WithLogger m) => Text -> m a -> m a
tMeasureLog label = fmap fst . tMeasure Log.logDebug label

-- | 'tMeasure' with 'putText'. For places you don't have
-- 'WithLogger' constraint.
tMeasureIO :: (MonadIO m) => Text -> m a -> m a
tMeasureIO label = fmap fst . tMeasure putText label

timed :: (Log.WithLogger m) => Text -> m a -> m (a, Microsecond)
timed = tMeasure Log.logDebug

-- | Takes the first time sample, executes action (forcing its
-- result), takes the second time sample, logs it.
tMeasure :: (MonadIO m) => (Text -> m ()) -> Text -> m a -> m (a, Microsecond)
tMeasure logAction label action = do
    before <- liftIO getCurrentTime
    !x <- action
    after <- liftIO getCurrentTime
    let diff :: NominalDiffTime
        diff = after `diffUTCTime` before
        d0 :: Integer
        d0 = round $ 10000 * toRational diff
    let d1 = d0 `div` 10
    let d2 = d0 `mod` 10
    logAction $ "tMeasure " <> label <> ": " <> show d1 <> "." <> show d2 <> "ms"
    pure (x, fromMicroseconds (round $ 1000000 * toRational diff))<|MERGE_RESOLUTION|>--- conflicted
+++ resolved
@@ -103,16 +103,10 @@
 import qualified Formatting as F
 import           GHC.TypeLits (ErrorMessage (..))
 import qualified Language.Haskell.TH as TH
+import qualified Pos.Util.Log as Log
 import qualified Prelude
 import           Serokell.Util (listJson)
 import           Serokell.Util.Exceptions ()
-<<<<<<< HEAD
-import qualified Pos.Util.Log as Log -- (LoggerName, WithLogger, usingLoggerName,
---                               logDebug, logError, logInfo)
-=======
-import           System.Wlog (LoggerName, WithLogger, logDebug, logError,
-                     logInfo, usingLoggerName)
->>>>>>> 961874f7
 import qualified Text.Megaparsec as P
 
 ----------------------------------------------------------------------------
