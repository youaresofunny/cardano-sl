with import ../../../lib.nix;

{ stdenv, runCommand, writeText, writeScript
, jq, coreutils, curl, gnused, openssl

, cardano-sl-cluster, cardano-sl

, useStackBinaries ? false

## lots of options!
, stateDir ? maybeEnv "CARDANO_STATE_DIR" "./state-demo"
, runWallet ? true
, runExplorer ? false
, numCoreNodes ? 4
, numRelayNodes ? 1
, numImportedWallets ? 11
, assetLockAddresses ? []
, ghcRuntimeArgs ? "-N2 -qg -A1m -I0 -T"
, additionalNodeArgs ? ""
, keepAlive ? true
, configurationKey ? "default"
, disableClientAuth ? false
, launchGenesis ? false
, configurationKey ? "default"
}:

let
<<<<<<< HEAD
  executables =  {
    corenode = "${iohkPkgs.cardano-sl-node-static}/bin/cardano-node-simple";
    wallet = "${iohkPkgs.cardano-sl-wallet-new-static}/bin/cardano-node";
    integration-test = "${iohkPkgs.cardano-sl-wallet-new}/bin/wal-integr-test";
    keygen = "${iohkPkgs.cardano-sl-tools}/bin/cardano-keygen";
    explorer = "${iohkPkgs.cardano-sl-explorer-static}/bin/cardano-explorer";
  };
  demoClusterDeps = with pkgs; (with iohkPkgs; [ jq coreutils pkgs.curl gnused openssl cardano-sl-tools cardano-sl-wallet-new cardano-sl-node-static ]);
  walletConfig = {
    inherit stateDir disableClientAuth;
    topologyFile = walletTopologyFile;
    environment = "demo";
  };
  walletEnvironment = if launchGenesis then {
    environment = "override";
    relays = "127.0.0.1";
    confKey = "testnet_full";
    confFile = "${stateDir}/configuration.yaml";
  } else {
    environment = "demo";
  };
  demoWallet = pkgs.callPackage ./../connect-to-cluster ({ inherit gitrev; } // walletEnvironment // walletConfig);
  ifWallet = localLib.optionalString (runWallet);
  ifKeepAlive = localLib.optionalString (keepAlive);
  iohkPkgs = import ./../../.. { inherit config system pkgs gitrev; };
  src = ./../../..;
  topologyFile = import ./make-topology.nix { inherit (pkgs) lib; cores = numCoreNodes; relays = numRelayNodes; };
  walletTopologyFile = builtins.toFile "wallet-topology.yaml" (builtins.toJSON {
    wallet = {
      relays = [ [ { addr = "127.0.0.1"; port = 3100; } ] ];
      valency = 1;
      fallbacks = 1;
    };
  });
  assetLockFile = pkgs.writeText "asset-lock-file" (localLib.intersperse "\n" assetLockAddresses);
  ifAssetLock = localLib.optionalString (assetLockAddresses != []);
  configFiles = pkgs.runCommand "cardano-config" {} ''
      mkdir -pv $out
      cd $out
      cp -vi ${iohkPkgs.cardano-sl.src + "/configuration.yaml"} configuration.yaml
      cp -vi ${iohkPkgs.cardano-sl.src + "/mainnet-genesis-dryrun-with-stakeholders.json"} mainnet-genesis-dryrun-with-stakeholders.json
      cp -vi ${iohkPkgs.cardano-sl.src + "/mainnet-genesis.json"} mainnet-genesis.json
    '';
  prepareGenesis = import ../../prepare-genesis {
    inherit config system pkgs gitrev numCoreNodes;
    configurationKey = "testnet_full";
    configurationKeyLaunch = "testnet_launch";
  };

in pkgs.writeScript "demo-cluster" ''
  #!${pkgs.stdenv.shell}
  export PATH=${pkgs.lib.makeBinPath demoClusterDeps}
=======
  stackExec = optionalString useStackBinaries "stack exec -- ";
  cardanoDeps = [ cardano-sl-cluster ];
  demoClusterDeps = [ jq coreutils curl gnused openssl ];
  allDeps =  demoClusterDeps ++ (optionals (!useStackBinaries ) cardanoDeps);

  ifWallet = optionalString (runWallet);
  numEdgeNodes = if runWallet then 1 else 0;
  ifKeepAlive = optionalString (keepAlive);
  topologyFile = import ./make-topology.nix { inherit (stdenv) lib; cores = numCoreNodes; relays = numRelayNodes; };
  assetLockFile = writeText "asset-lock-file" (intersperse "\n" assetLockAddresses);
  ifAssetLock = optionalString (assetLockAddresses != []);
  ifDisableClientAuth = optionalString disableClientAuth;
  configFiles = runCommand "cardano-config" {} ''
      mkdir -pv $out
      cd $out
      cp -vi ${cardano-sl.src + "/configuration.yaml"} configuration.yaml
      cp -vi ${cardano-sl.src + "/mainnet-genesis-dryrun-with-stakeholders.json"} mainnet-genesis-dryrun-with-stakeholders.json
      cp -vi ${cardano-sl.src + "/mainnet-genesis.json"} mainnet-genesis.json
    '';

  prepareGenesis = callPackage ../../prepare-genesis {
    inherit numCoreNodes stateDir;
    configurationKey = "testnet_full";
    configurationKeyLaunch = "testnet_launch";
  };

in writeScript "demo-cluster" ''
  #!${stdenv.shell} -e
  export PATH=${stdenv.lib.makeBinPath allDeps}:$PATH
  export DEMO_STATE_DIR=${stateDir}
  export DEMO_CONFIGURATION_FILE=${configFiles}/configuration.yaml
  ${ifAssetLock "export DEMO_ASSET_LOCK_FILE=${assetLockFile}"}
  ${ifDisableClientAuth "export DEMO_NO_CLIENT_AUTH=True"}
>>>>>>> 6a133448
  # Set to 0 (passing) by default. Tests using this cluster can set this variable
  # to force the `stop_cardano` function to exit with a different code.
  EXIT_STATUS=0
  function stop_cardano {
    trap "" INT TERM
    echo "Received TERM!"
    echo "Stopping Cardano Demo Cluster"
    kill $pid
    echo "Stopped all Cardano processes, exiting with code $EXIT_STATUS!"
    exit $EXIT_STATUS
  }

  # Remove previous state
  rm -rf ${stateDir}
  mkdir -p ${stateDir}/logs
<<<<<<< HEAD

  ${if launchGenesis then ''
    echo "Creating genesis data and keys using external method..."
    config_files=${stateDir}
    ${prepareGenesis} $config_files
  '' else ''
    echo "Creating genesis keys..."
    config_files=${configFiles}
    cardano-keygen --system-start 0 generate-keys-by-spec --genesis-out-dir ${stateDir}/genesis-keys --configuration-file $config_files/configuration.yaml --configuration-key ${configurationKey}
  ''}

  trap "stop_cardano" INT TERM
  echo "Launching a demo cluster..."
  for i in {0..${builtins.toString (numCoreNodes - 1)}}
  do
    node_args="--db-path ${stateDir}/core-db$i --rebuild-db ${if launchGenesis then "--keyfile ${stateDir}/genesis-keys/generated-keys/rich/key\${i}.sk" else "--genesis-secret $i"} --listen 127.0.0.1:$((3000 + i)) --json-log ${stateDir}/logs/core$i.json --logs-prefix ${stateDir}/logs --system-start $system_start --metrics +RTS -N2 -qg -A1m -I0 -T -RTS --node-id core$i --topology ${topologyFile} --configuration-file $config_files/configuration.yaml --configuration-key ${configurationKey} ${ifAssetLock "--asset-lock-file ${assetLockFile}"}"
    echo Launching core node $i: cardano-node-simple $node_args
    cardano-node-simple $node_args &> ${stateDir}/logs/core$i.log &
    core_pid[$i]=$!

  done
  for i in {0..${builtins.toString (numRelayNodes - 1)}}
  do
    node_args="--db-path ${stateDir}/relay-db$i --rebuild-db --listen 127.0.0.1:$((3100 + i)) --json-log ${stateDir}/logs/relay$i.json --logs-prefix ${stateDir}/logs --system-start $system_start --metrics +RTS -N2 -qg -A1m -I0 -T -RTS --node-id relay$i --topology ${topologyFile} --configuration-file $config_files/configuration.yaml --configuration-key ${configurationKey}"
    echo Launching relay node $i: cardano-node-simple $node_args
    cardano-node-simple $node_args &> ${stateDir}/logs/relay$i.log &
    relay_pid[$i]=$!
=======

  trap "stop_cardano" INT TERM
  echo "Launching a demo cluster..."
  cardano-sl-cluster-demo --no-genesis-wallets --cores ${builtins.toString numCoreNodes} --relays ${builtins.toString numRelayNodes} --edges ${builtins.toString numEdgeNodes} &
  pid=$!
>>>>>>> 6a133448

  ${ifWallet ''
<<<<<<< HEAD
    export LC_ALL=C.UTF-8
    echo Launching wallet node: ${demoWallet}
    ${demoWallet} --runtime-args "--system-start $system_start" &> ${stateDir}/logs/wallet.log &
    wallet_pid=$!

=======
>>>>>>> 6a133448
    # Query node info until synced
    SYNCED=0
    while [[ $SYNCED != 100 ]]
    do
<<<<<<< HEAD
      PERC=$(curl --cacert ${stateDir}/tls/client/ca.crt --cert ${stateDir}/tls/client/client.pem https://${demoWallet.walletListen}/api/v1/node-info | jq .data.syncProgress.quantity)
      echo "PERC=$PERC"
=======
      PERC=$(curl --silent --cacert ${stateDir}/tls/wallet/ca.crt --cert ${stateDir}/tls/wallet/client.pem https://127.0.0.1:8090/api/v1/node-info | jq .data.syncProgress.quantity)
>>>>>>> 6a133448
      if [[ $PERC == "100" ]]
      then
        echo Blockchain Synced: $PERC%
        SYNCED=100
      elif [[ $SYNCED -ge 20 ]]
      then
        echo Blockchain Syncing: $PERC%
        echo "Sync Failed, Exiting!"
        EXIT_STATUS=1
        stop_cardano
      else
        echo Blockchain Syncing: $PERC%
        SYNCED=$((SYNCED + 1))
        sleep 5
      fi
    done
    echo Blockchain Synced: $PERC%
<<<<<<< HEAD

    # import keys

=======
>>>>>>> 6a133448
    if [ ${builtins.toString numImportedWallets} -gt 0 ]
    then
      echo "Importing ${builtins.toString numImportedWallets} poor HD keys/wallet..."
      for i in {0..${builtins.toString numImportedWallets}}
      do
<<<<<<< HEAD
          echo "Importing key$i.sk ..."
          curl https://${demoWallet.walletListen}/api/wallets/keys \
          --cacert ${stateDir}/tls/client/ca.crt \
          --cert ${stateDir}/tls/client/client.pem \
          -X POST \
          -H 'cache-control: no-cache' \
          -H 'content-type: application/json' \
          -d "\"${stateDir}/genesis-keys/generated-keys/poor/key$i.sk\"" | jq .
      done
    fi
  ''}

=======
          echo "Importing $i.key ..."
          curl https://localhost:8090/api/internal/import-wallet \
          --cacert ${stateDir}/tls/wallet/ca.crt \
          --cert ${stateDir}/tls/wallet/client.pem \
          -X POST \
          -H 'cache-control: no-cache' \
          -H 'Content-Type: application/json; charset=utf-8' \
          -H 'Accept: application/json; charset=utf-8' \
          -d "{\"filePath\": \"${stateDir}/generated-keys/poor/$i.key\"}" | jq .
      done
    fi
  ''}
>>>>>>> 6a133448
  ${ifKeepAlive ''
    echo "The demo cluster has started and will stop when you exit with Ctrl-C."
    echo "Log files are in ${stateDir}/logs."
    ${ifWallet ''
    echo "Use ${stateDir}/curl to make requests to the wallet."
    ''}
    sleep infinity
  ''}
''<|MERGE_RESOLUTION|>--- conflicted
+++ resolved
@@ -20,65 +20,9 @@
 , keepAlive ? true
 , configurationKey ? "default"
 , disableClientAuth ? false
-, launchGenesis ? false
-, configurationKey ? "default"
 }:
 
 let
-<<<<<<< HEAD
-  executables =  {
-    corenode = "${iohkPkgs.cardano-sl-node-static}/bin/cardano-node-simple";
-    wallet = "${iohkPkgs.cardano-sl-wallet-new-static}/bin/cardano-node";
-    integration-test = "${iohkPkgs.cardano-sl-wallet-new}/bin/wal-integr-test";
-    keygen = "${iohkPkgs.cardano-sl-tools}/bin/cardano-keygen";
-    explorer = "${iohkPkgs.cardano-sl-explorer-static}/bin/cardano-explorer";
-  };
-  demoClusterDeps = with pkgs; (with iohkPkgs; [ jq coreutils pkgs.curl gnused openssl cardano-sl-tools cardano-sl-wallet-new cardano-sl-node-static ]);
-  walletConfig = {
-    inherit stateDir disableClientAuth;
-    topologyFile = walletTopologyFile;
-    environment = "demo";
-  };
-  walletEnvironment = if launchGenesis then {
-    environment = "override";
-    relays = "127.0.0.1";
-    confKey = "testnet_full";
-    confFile = "${stateDir}/configuration.yaml";
-  } else {
-    environment = "demo";
-  };
-  demoWallet = pkgs.callPackage ./../connect-to-cluster ({ inherit gitrev; } // walletEnvironment // walletConfig);
-  ifWallet = localLib.optionalString (runWallet);
-  ifKeepAlive = localLib.optionalString (keepAlive);
-  iohkPkgs = import ./../../.. { inherit config system pkgs gitrev; };
-  src = ./../../..;
-  topologyFile = import ./make-topology.nix { inherit (pkgs) lib; cores = numCoreNodes; relays = numRelayNodes; };
-  walletTopologyFile = builtins.toFile "wallet-topology.yaml" (builtins.toJSON {
-    wallet = {
-      relays = [ [ { addr = "127.0.0.1"; port = 3100; } ] ];
-      valency = 1;
-      fallbacks = 1;
-    };
-  });
-  assetLockFile = pkgs.writeText "asset-lock-file" (localLib.intersperse "\n" assetLockAddresses);
-  ifAssetLock = localLib.optionalString (assetLockAddresses != []);
-  configFiles = pkgs.runCommand "cardano-config" {} ''
-      mkdir -pv $out
-      cd $out
-      cp -vi ${iohkPkgs.cardano-sl.src + "/configuration.yaml"} configuration.yaml
-      cp -vi ${iohkPkgs.cardano-sl.src + "/mainnet-genesis-dryrun-with-stakeholders.json"} mainnet-genesis-dryrun-with-stakeholders.json
-      cp -vi ${iohkPkgs.cardano-sl.src + "/mainnet-genesis.json"} mainnet-genesis.json
-    '';
-  prepareGenesis = import ../../prepare-genesis {
-    inherit config system pkgs gitrev numCoreNodes;
-    configurationKey = "testnet_full";
-    configurationKeyLaunch = "testnet_launch";
-  };
-
-in pkgs.writeScript "demo-cluster" ''
-  #!${pkgs.stdenv.shell}
-  export PATH=${pkgs.lib.makeBinPath demoClusterDeps}
-=======
   stackExec = optionalString useStackBinaries "stack exec -- ";
   cardanoDeps = [ cardano-sl-cluster ];
   demoClusterDeps = [ jq coreutils curl gnused openssl ];
@@ -112,7 +56,6 @@
   export DEMO_CONFIGURATION_FILE=${configFiles}/configuration.yaml
   ${ifAssetLock "export DEMO_ASSET_LOCK_FILE=${assetLockFile}"}
   ${ifDisableClientAuth "export DEMO_NO_CLIENT_AUTH=True"}
->>>>>>> 6a133448
   # Set to 0 (passing) by default. Tests using this cluster can set this variable
   # to force the `stop_cardano` function to exit with a different code.
   EXIT_STATUS=0
@@ -128,61 +71,18 @@
   # Remove previous state
   rm -rf ${stateDir}
   mkdir -p ${stateDir}/logs
-<<<<<<< HEAD
-
-  ${if launchGenesis then ''
-    echo "Creating genesis data and keys using external method..."
-    config_files=${stateDir}
-    ${prepareGenesis} $config_files
-  '' else ''
-    echo "Creating genesis keys..."
-    config_files=${configFiles}
-    cardano-keygen --system-start 0 generate-keys-by-spec --genesis-out-dir ${stateDir}/genesis-keys --configuration-file $config_files/configuration.yaml --configuration-key ${configurationKey}
-  ''}
-
-  trap "stop_cardano" INT TERM
-  echo "Launching a demo cluster..."
-  for i in {0..${builtins.toString (numCoreNodes - 1)}}
-  do
-    node_args="--db-path ${stateDir}/core-db$i --rebuild-db ${if launchGenesis then "--keyfile ${stateDir}/genesis-keys/generated-keys/rich/key\${i}.sk" else "--genesis-secret $i"} --listen 127.0.0.1:$((3000 + i)) --json-log ${stateDir}/logs/core$i.json --logs-prefix ${stateDir}/logs --system-start $system_start --metrics +RTS -N2 -qg -A1m -I0 -T -RTS --node-id core$i --topology ${topologyFile} --configuration-file $config_files/configuration.yaml --configuration-key ${configurationKey} ${ifAssetLock "--asset-lock-file ${assetLockFile}"}"
-    echo Launching core node $i: cardano-node-simple $node_args
-    cardano-node-simple $node_args &> ${stateDir}/logs/core$i.log &
-    core_pid[$i]=$!
-
-  done
-  for i in {0..${builtins.toString (numRelayNodes - 1)}}
-  do
-    node_args="--db-path ${stateDir}/relay-db$i --rebuild-db --listen 127.0.0.1:$((3100 + i)) --json-log ${stateDir}/logs/relay$i.json --logs-prefix ${stateDir}/logs --system-start $system_start --metrics +RTS -N2 -qg -A1m -I0 -T -RTS --node-id relay$i --topology ${topologyFile} --configuration-file $config_files/configuration.yaml --configuration-key ${configurationKey}"
-    echo Launching relay node $i: cardano-node-simple $node_args
-    cardano-node-simple $node_args &> ${stateDir}/logs/relay$i.log &
-    relay_pid[$i]=$!
-=======
 
   trap "stop_cardano" INT TERM
   echo "Launching a demo cluster..."
   cardano-sl-cluster-demo --no-genesis-wallets --cores ${builtins.toString numCoreNodes} --relays ${builtins.toString numRelayNodes} --edges ${builtins.toString numEdgeNodes} &
   pid=$!
->>>>>>> 6a133448
 
   ${ifWallet ''
-<<<<<<< HEAD
-    export LC_ALL=C.UTF-8
-    echo Launching wallet node: ${demoWallet}
-    ${demoWallet} --runtime-args "--system-start $system_start" &> ${stateDir}/logs/wallet.log &
-    wallet_pid=$!
-
-=======
->>>>>>> 6a133448
     # Query node info until synced
     SYNCED=0
     while [[ $SYNCED != 100 ]]
     do
-<<<<<<< HEAD
-      PERC=$(curl --cacert ${stateDir}/tls/client/ca.crt --cert ${stateDir}/tls/client/client.pem https://${demoWallet.walletListen}/api/v1/node-info | jq .data.syncProgress.quantity)
-      echo "PERC=$PERC"
-=======
       PERC=$(curl --silent --cacert ${stateDir}/tls/wallet/ca.crt --cert ${stateDir}/tls/wallet/client.pem https://127.0.0.1:8090/api/v1/node-info | jq .data.syncProgress.quantity)
->>>>>>> 6a133448
       if [[ $PERC == "100" ]]
       then
         echo Blockchain Synced: $PERC%
@@ -200,31 +100,11 @@
       fi
     done
     echo Blockchain Synced: $PERC%
-<<<<<<< HEAD
-
-    # import keys
-
-=======
->>>>>>> 6a133448
     if [ ${builtins.toString numImportedWallets} -gt 0 ]
     then
       echo "Importing ${builtins.toString numImportedWallets} poor HD keys/wallet..."
       for i in {0..${builtins.toString numImportedWallets}}
       do
-<<<<<<< HEAD
-          echo "Importing key$i.sk ..."
-          curl https://${demoWallet.walletListen}/api/wallets/keys \
-          --cacert ${stateDir}/tls/client/ca.crt \
-          --cert ${stateDir}/tls/client/client.pem \
-          -X POST \
-          -H 'cache-control: no-cache' \
-          -H 'content-type: application/json' \
-          -d "\"${stateDir}/genesis-keys/generated-keys/poor/key$i.sk\"" | jq .
-      done
-    fi
-  ''}
-
-=======
           echo "Importing $i.key ..."
           curl https://localhost:8090/api/internal/import-wallet \
           --cacert ${stateDir}/tls/wallet/ca.crt \
@@ -237,7 +117,6 @@
       done
     fi
   ''}
->>>>>>> 6a133448
   ${ifKeepAlive ''
     echo "The demo cluster has started and will stop when you exit with Ctrl-C."
     echo "Log files are in ${stateDir}/logs."
