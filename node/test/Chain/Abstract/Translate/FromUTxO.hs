--- conflicted
+++ resolved
@@ -156,12 +156,7 @@
      -- give different validating and non-validating chains.
   -> [Policy h (TranslateT h IntException m)]
   -> Parameters (TransState h) h Addr
-<<<<<<< HEAD
---  -> m (Either IntException (Chain h Addr, [PolicyViolation]))
-  -> m (Either IntException (Chain h Addr))
-=======
  -> m (Either IntException (Chain h Addr, ChainValidity))
->>>>>>> 23a63688
 translate addrs chain policies params = runExceptT . fmap fst $ runTranslateT initCtx initState go
   where
     initCtx = TransCtxt
