name:                cardano-sl-node
<<<<<<< HEAD
version:             1.3.2
=======
version:             2.0.0
>>>>>>> 6a133448
synopsis:            Cardano SL simple node executable
description:         Provides a 'cardano-node-simple' executable which can
                     connect to the Cardano network and act as a full node
                     but does not have any wallet capabilities.
license:             MIT
license-file:        LICENSE
author:              Serokell
maintainer:          Serokell <hi@serokell.io>
copyright:           2016 IOHK
category:            Currency
build-type:          Simple
extra-source-files:  README.md
cabal-version:       >=1.10

executable cardano-node-simple
  hs-source-dirs:      .
  main-is:             Main.hs
  build-depends:       base
                     , cardano-sl-core
                     , cardano-sl-chain
                     , cardano-sl-db
                     , cardano-sl-networking
                     , cardano-sl-util
                     , cardano-sl
                     , universum >= 0.1.11
  default-language:    Haskell2010
  ghc-options:         -threaded -rtsopts
                       -Wall
                       -O2

  -- linker speed up for linux
  if os(linux)
    ghc-options:       -optl-fuse-ld=gold
    ld-options:        -fuse-ld=gold

  default-extensions:   DeriveDataTypeable
                        DeriveGeneric
                        GeneralizedNewtypeDeriving
                        StandaloneDeriving
                        FlexibleContexts
                        FlexibleInstances
                        MultiParamTypeClasses
                        FunctionalDependencies
                        DefaultSignatures
                        NoImplicitPrelude
                        OverloadedStrings
                        TypeApplications
                        TupleSections
                        ViewPatterns
                        LambdaCase
                        MultiWayIf
                        ConstraintKinds
                        UndecidableInstances
                        BangPatterns
                        TemplateHaskell
                        ScopedTypeVariables
                        GADTs
                        MonadFailDesugaring

  build-tools: cpphs >= 1.19
  ghc-options: -pgmP cpphs -optP --cpp

test-suite property-tests
  hs-source-dirs:      test
  main-is:             Spec.hs
  other-modules:       ChainExtension
                       Translation

                       Chain.Abstract
                       Chain.Abstract.FinitelySupportedFunction
                       Chain.Abstract.Repartition
                       Chain.Abstract.Translate.FromUTxO
                       -- Chain.Abstract.Translate.ToCardano
                       Chain.Abstract.Translate.Policies
                       Chain.Policy
                       Infrastructure.Generator

  default-language:    Haskell2010
  type:                exitcode-stdio-1.0
  build-depends:       base
                     , HUnit
                     , QuickCheck
                     , cardano-sl
                     , cardano-sl-chain
                     , cardano-sl-client
                     , cardano-sl-core
                     , cardano-sl-crypto
                     , cardano-sl-db
                     , cardano-sl-infra
                     , cardano-sl-networking
                     , cardano-sl-util
                     , cardano-sl-utxo
                     , cardano-sl-wallet-new
                     , constraints
                     , containers
                     , data-default >= 0.7
                     , hashable
                     , hspec
                     , lens
                     , mtl
                     , reflection
                     , safe-exceptions >= 0.1
                     , text
                     , universum >= 0.1.11
                     , validation
  ghc-options:
                       -threaded
                       -rtsopts
                       -Wall


  -- linker speed up for linux
  if os(linux)
    ghc-options:       -optl-fuse-ld=gold
    ld-options:        -fuse-ld=gold

  default-extensions:   DeriveDataTypeable
                        DeriveGeneric
                        GeneralizedNewtypeDeriving
                        StandaloneDeriving
                        FlexibleContexts
                        FlexibleInstances
                        MultiParamTypeClasses
                        FunctionalDependencies
                        DefaultSignatures
                        NoImplicitPrelude
                        OverloadedStrings
                        RecordWildCards
                        TypeApplications
                        TupleSections
                        ViewPatterns
                        LambdaCase
                        MultiWayIf
                        ConstraintKinds
                        UndecidableInstances
                        BangPatterns
                        TemplateHaskell
                        ScopedTypeVariables
                        GADTs
                        MonadFailDesugaring<|MERGE_RESOLUTION|>--- conflicted
+++ resolved
@@ -1,9 +1,5 @@
 name:                cardano-sl-node
-<<<<<<< HEAD
-version:             1.3.2
-=======
 version:             2.0.0
->>>>>>> 6a133448
 synopsis:            Cardano SL simple node executable
 description:         Provides a 'cardano-node-simple' executable which can
                      connect to the Cardano network and act as a full node
