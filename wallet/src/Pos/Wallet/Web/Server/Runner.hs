{-# LANGUAGE DataKinds           #-}
{-# LANGUAGE Rank2Types          #-}
{-# LANGUAGE ScopedTypeVariables #-}
{-# LANGUAGE TypeOperators       #-}

-- | Module for `RealMode`-related part of full-node implementation of
-- Daedalus API.

module Pos.Wallet.Web.Server.Runner
       ( walletServeWebFull
       , runWRealMode
       , walletWebModeContext
       , convertHandler
       , notifierPlugin
       ) where

import           Universum

import qualified Control.Exception.Safe as E
import           Control.Monad.Except (MonadError (throwError))
import qualified Control.Monad.Reader as Mtl
import           Network.Wai (Application)
import           Servant.Server (Handler)

import           Ntp.Client (NtpStatus)

import           Cardano.NodeIPC (startNodeJsIPC)
<<<<<<< HEAD
import           Pos.Core.NetworkMagic (makeNetworkMagic)
import           Pos.Crypto (ProtocolMagic)
=======
import           Pos.Chain.Genesis as Genesis (Config (..),
                     configGeneratedSecretsThrow, gsPoorSecrets)
import           Pos.Chain.Txp (TxpConfiguration)
import           Pos.Core.NetworkAddress (NetworkAddress)
>>>>>>> 6a133448
import           Pos.Infra.Diffusion.Types (Diffusion, hoistDiffusion)
import           Pos.Infra.Shutdown.Class (HasShutdownContext (shutdownContext))
import           Pos.Launcher.Configuration (HasConfigurations)
import           Pos.Launcher.Resource (NodeResources (..))
import           Pos.Launcher.Runner (runRealMode)
import           Pos.Util.CompileInfo (HasCompileInfo)
import           Pos.Util.Util (HasLens (..))
import           Pos.Util.Wlog (logInfo, usingLoggerName)
import           Pos.Wallet.WalletMode (WalletMempoolExt)
import           Pos.Wallet.Web.Methods (addInitialRichAccount)
import           Pos.Wallet.Web.Mode (WalletWebMode, WalletWebModeContext (..),
                     WalletWebModeContextTag, realModeToWalletWebMode,
                     walletWebModeToRealMode)
import           Pos.Wallet.Web.Server.Launcher (walletApplication,
                     walletServeImpl, walletServer)
import           Pos.Wallet.Web.Sockets (ConnectionsVar, launchNotifier)
import           Pos.Wallet.Web.State (WalletDB)
import           Pos.Wallet.Web.Tracking.Types (SyncQueue)
import           Pos.Web (TlsParams)

-- | 'WalletWebMode' runner.
runWRealMode
    :: forall a
     . (HasConfigurations, HasCompileInfo)
    => Genesis.Config
    -> TxpConfiguration
    -> WalletDB
    -> ConnectionsVar
    -> SyncQueue
    -> NodeResources WalletMempoolExt
    -> (Diffusion WalletWebMode -> WalletWebMode a)
    -> IO a
runWRealMode genesisConfig txpConfig db conn syncRequests res action =
    runRealMode genesisConfig txpConfig res $ \diffusion ->
        walletWebModeToRealMode db conn syncRequests $
            action (hoistDiffusion realModeToWalletWebMode (walletWebModeToRealMode db conn syncRequests) diffusion)

walletServeWebFull
    :: ( HasConfigurations
       , HasCompileInfo
       )
    => Genesis.Config
    -> TxpConfiguration
    -> Diffusion WalletWebMode
    -> TVar NtpStatus
    -> Bool                    -- ^ whether to include genesis keys
    -> NetworkAddress          -- ^ IP and Port to listen
    -> Maybe TlsParams
    -> WalletWebMode ()
walletServeWebFull genesisConfig txpConfig diffusion ntpStatus debug address mTlsParams = do
    ctx <- view shutdownContext
    let
      portCallback :: Word16 -> IO ()
      portCallback port = usingLoggerName "NodeIPC" $ flip runReaderT ctx $ startNodeJsIPC port
    walletServeImpl action address mTlsParams Nothing (Just portCallback)
  where
    action :: WalletWebMode Application
    action = do
        logInfo "Wallet Web API has STARTED!"
<<<<<<< HEAD
        when debug $ addInitialRichAccount (makeNetworkMagic pm) 0
=======
        when debug $ do
          generatedSecrets <- gsPoorSecrets
              <$> configGeneratedSecretsThrow genesisConfig
          addInitialRichAccount 0 genesisConfig generatedSecrets
>>>>>>> 6a133448

        wwmc <- walletWebModeContext
        walletApplication $ walletServer @WalletWebModeContext @WalletWebMode
            genesisConfig
            txpConfig
            diffusion
            ntpStatus
            (convertHandler wwmc)

walletWebModeContext :: WalletWebMode WalletWebModeContext
walletWebModeContext = view (lensOf @WalletWebModeContextTag)

convertHandler
    :: WalletWebModeContext
    -> WalletWebMode a
    -> Handler a
convertHandler wwmc handler =
    liftIO (walletRunner handler) `E.catches` excHandlers
  where

    walletRunner :: forall a . WalletWebMode a -> IO a
    walletRunner act =
        Mtl.runReaderT act wwmc

    excHandlers = [E.Handler catchServant]
    catchServant = throwError

notifierPlugin :: WalletWebMode ()
notifierPlugin = do
    wwmc <- walletWebModeContext
    launchNotifier (convertHandler wwmc)<|MERGE_RESOLUTION|>--- conflicted
+++ resolved
@@ -25,15 +25,10 @@
 import           Ntp.Client (NtpStatus)
 
 import           Cardano.NodeIPC (startNodeJsIPC)
-<<<<<<< HEAD
-import           Pos.Core.NetworkMagic (makeNetworkMagic)
-import           Pos.Crypto (ProtocolMagic)
-=======
 import           Pos.Chain.Genesis as Genesis (Config (..),
                      configGeneratedSecretsThrow, gsPoorSecrets)
 import           Pos.Chain.Txp (TxpConfiguration)
 import           Pos.Core.NetworkAddress (NetworkAddress)
->>>>>>> 6a133448
 import           Pos.Infra.Diffusion.Types (Diffusion, hoistDiffusion)
 import           Pos.Infra.Shutdown.Class (HasShutdownContext (shutdownContext))
 import           Pos.Launcher.Configuration (HasConfigurations)
@@ -93,14 +88,10 @@
     action :: WalletWebMode Application
     action = do
         logInfo "Wallet Web API has STARTED!"
-<<<<<<< HEAD
-        when debug $ addInitialRichAccount (makeNetworkMagic pm) 0
-=======
         when debug $ do
           generatedSecrets <- gsPoorSecrets
               <$> configGeneratedSecretsThrow genesisConfig
           addInitialRichAccount 0 genesisConfig generatedSecrets
->>>>>>> 6a133448
 
         wwmc <- walletWebModeContext
         walletApplication $ walletServer @WalletWebModeContext @WalletWebMode
