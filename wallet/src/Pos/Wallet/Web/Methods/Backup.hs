{-# LANGUAGE TypeFamilies #-}

-- | Wallet web server.

module Pos.Wallet.Web.Methods.Backup
       ( importWalletJSON
       , exportWalletJSON
       , -- | just for testing
         restoreWalletFromBackup
       ) where

import           Universum

import           Control.Lens (each)
import qualified Data.Aeson as A
import qualified Data.ByteString.Lazy as BSL
import qualified Data.HashMap.Strict as HM
import           Formatting (sformat, stext, (%))

import           Pos.Client.KeyStorage (addSecretKey)
import           Pos.Wallet.Web.Account (GenSeed (..), genUniqueAccountId)
import           Pos.Wallet.Web.Backup (AccountMetaBackup (..), TotalBackup (..), WalletBackup (..),
                                        WalletMetaBackup (..), getWalletBackup)
import           Pos.Wallet.Web.ClientTypes (CAccountInit (..), CAccountMeta (..), CFilePath (..),
                                             CId, CWallet, Wal, encToCId)
import           Pos.Wallet.Web.Error (WalletError (..))
import qualified Pos.Wallet.Web.Methods.Logic as L
<<<<<<< HEAD
import           Pos.Wallet.Web.State (AddressLookupMode (Ever), createAccount,
                                       getAccountWAddresses, getWalletMeta)
import           Pos.Wallet.Web.Tracking (syncWalletOnImport)
import           Pos.Wallet.Web.Util (getWalletAccountIds)
import           Servant.API.ContentTypes (NoContent (..))

import           Pos.Crypto (emptyPassphrase, firstHardened)


type MonadWalletBackup ctx m = L.MonadWalletLogic ctx m
=======
import           Pos.Wallet.Web.Mode          (MonadWalletWebMode)
import           Pos.Wallet.Web.State         ( askWalletDB, getWalletSnapshot, createAccount
                                              , getWalletMeta, askWalletSnapshot)
import           Pos.Wallet.Web.Tracking      (syncWalletOnImport)
>>>>>>> 9c3a58e3

restoreWalletFromBackup :: MonadWalletBackup ctx m => WalletBackup -> m CWallet
restoreWalletFromBackup WalletBackup {..} = do
    let wId = encToCId wbSecretKey

    wExists <- isJust . flip getWalletMeta wId <$> askWalletSnapshot
    if wExists
        then do
            throwM $ RequestError "Wallet with id already exists"

        else do
            let (WalletMetaBackup wMeta) = wbMeta
                accList = HM.toList wbAccounts
                          & each . _2 %~ \(AccountMetaBackup am) -> am
                defaultAccAddrIdx = DeterminedSeed firstHardened

            addSecretKey wbSecretKey
<<<<<<< HEAD
            -- If there are no existing accounts, then create one
            if null accList
                then do
                    let accMeta = CAccountMeta { caName = "Initial account" }
                        accInit = CAccountInit { caInitWId = wId, caInitMeta = accMeta }
                    () <$ L.newAccountIncludeUnready True defaultAccAddrIdx emptyPassphrase accInit
                else for_ accList $ \(idx, meta) -> do
                    let aIdx = fromInteger $ fromIntegral idx
                        seedGen = DeterminedSeed aIdx
                    accId <- genUniqueAccountId seedGen wId
                    createAccount accId meta

=======
            db <- askWalletDB
            for_ accList $ \(idx, meta) -> do
                ws <- getWalletSnapshot db
                let aIdx = fromInteger $ fromIntegral idx
                    seedGen = DeterminedSeed aIdx
                accId <- genUniqueAccountId ws seedGen wId
                createAccount db accId meta
>>>>>>> 9c3a58e3
            -- Restoring a wallet from backup may take a long time.
            -- Hence we mark the wallet as "not ready" until `syncWalletOnImport` completes.
            void $ L.createWalletSafe wId wMeta False
            -- `syncWalletOnImport` automatically marks a wallet as "ready".
            void $ syncWalletOnImport wbSecretKey

            -- Get wallet accounts and create default address for each account
            -- without any existing address
            wAccIds <- getWalletAccountIds wId
            for_ wAccIds $ \accId -> getAccountWAddresses Ever accId >>= \case
                Nothing -> throwM $ InternalError "restoreWalletFromBackup: fatal: cannot find \
                                                  \an existing account of newly imported wallet"
                Just [] -> void $ L.newAddress defaultAccAddrIdx emptyPassphrase accId
                Just _  -> pure ()

            -- Get wallet again to return correct balance and stuff
            L.getWallet wId

importWalletJSON :: MonadWalletBackup ctx m => CFilePath -> m CWallet
importWalletJSON (CFilePath (toString -> fp)) = do
    contents <- liftIO $ BSL.readFile fp
    TotalBackup wBackup <- either parseErr pure $ A.eitherDecode contents
    restoreWalletFromBackup wBackup
  where
    parseErr err = throwM . RequestError $
        sformat ("Error while reading JSON backup file: "%stext) $
        toText err

exportWalletJSON :: MonadWalletBackup ctx m => CId Wal -> CFilePath -> m NoContent
exportWalletJSON wid (CFilePath (toString -> fp)) = do
<<<<<<< HEAD
    wBackup <- TotalBackup <$> getWalletBackup wid
    liftIO $ BSL.writeFile fp $ A.encode wBackup
    return NoContent
=======
    ws <- askWalletSnapshot
    wBackup <- TotalBackup <$> getWalletBackup ws wid
    liftIO $ BSL.writeFile fp $ A.encode wBackup
>>>>>>> 9c3a58e3
<|MERGE_RESOLUTION|>--- conflicted
+++ resolved
@@ -18,6 +18,7 @@
 import           Formatting (sformat, stext, (%))
 
 import           Pos.Client.KeyStorage (addSecretKey)
+import           Pos.Crypto (emptyPassphrase, firstHardened)
 import           Pos.Wallet.Web.Account (GenSeed (..), genUniqueAccountId)
 import           Pos.Wallet.Web.Backup (AccountMetaBackup (..), TotalBackup (..), WalletBackup (..),
                                         WalletMetaBackup (..), getWalletBackup)
@@ -25,26 +26,19 @@
                                              CId, CWallet, Wal, encToCId)
 import           Pos.Wallet.Web.Error (WalletError (..))
 import qualified Pos.Wallet.Web.Methods.Logic as L
-<<<<<<< HEAD
-import           Pos.Wallet.Web.State (AddressLookupMode (Ever), createAccount,
-                                       getAccountWAddresses, getWalletMeta)
+import           Pos.Wallet.Web.State (AddressLookupMode (Ever), askWalletDB, askWalletSnapshot,
+                                       createAccount, getAccountWAddresses, getWalletMeta,
+                                       getWalletSnapshot)
 import           Pos.Wallet.Web.Tracking (syncWalletOnImport)
 import           Pos.Wallet.Web.Util (getWalletAccountIds)
 import           Servant.API.ContentTypes (NoContent (..))
 
-import           Pos.Crypto (emptyPassphrase, firstHardened)
-
 
 type MonadWalletBackup ctx m = L.MonadWalletLogic ctx m
-=======
-import           Pos.Wallet.Web.Mode          (MonadWalletWebMode)
-import           Pos.Wallet.Web.State         ( askWalletDB, getWalletSnapshot, createAccount
-                                              , getWalletMeta, askWalletSnapshot)
-import           Pos.Wallet.Web.Tracking      (syncWalletOnImport)
->>>>>>> 9c3a58e3
 
 restoreWalletFromBackup :: MonadWalletBackup ctx m => WalletBackup -> m CWallet
 restoreWalletFromBackup WalletBackup {..} = do
+    db <- askWalletDB
     let wId = encToCId wbSecretKey
 
     wExists <- isJust . flip getWalletMeta wId <$> askWalletSnapshot
@@ -59,28 +53,18 @@
                 defaultAccAddrIdx = DeterminedSeed firstHardened
 
             addSecretKey wbSecretKey
-<<<<<<< HEAD
-            -- If there are no existing accounts, then create one
             if null accList
                 then do
                     let accMeta = CAccountMeta { caName = "Initial account" }
                         accInit = CAccountInit { caInitWId = wId, caInitMeta = accMeta }
                     () <$ L.newAccountIncludeUnready True defaultAccAddrIdx emptyPassphrase accInit
-                else for_ accList $ \(idx, meta) -> do
-                    let aIdx = fromInteger $ fromIntegral idx
-                        seedGen = DeterminedSeed aIdx
-                    accId <- genUniqueAccountId seedGen wId
-                    createAccount accId meta
-
-=======
-            db <- askWalletDB
-            for_ accList $ \(idx, meta) -> do
-                ws <- getWalletSnapshot db
-                let aIdx = fromInteger $ fromIntegral idx
-                    seedGen = DeterminedSeed aIdx
-                accId <- genUniqueAccountId ws seedGen wId
-                createAccount db accId meta
->>>>>>> 9c3a58e3
+                else do
+                    for_ accList $ \(idx, meta) -> do
+                        ws <- getWalletSnapshot db
+                        let aIdx = fromInteger $ fromIntegral idx
+                            seedGen = DeterminedSeed aIdx
+                        accId <- genUniqueAccountId ws seedGen wId
+                        createAccount db accId meta
             -- Restoring a wallet from backup may take a long time.
             -- Hence we mark the wallet as "not ready" until `syncWalletOnImport` completes.
             void $ L.createWalletSafe wId wMeta False
@@ -89,8 +73,9 @@
 
             -- Get wallet accounts and create default address for each account
             -- without any existing address
-            wAccIds <- getWalletAccountIds wId
-            for_ wAccIds $ \accId -> getAccountWAddresses Ever accId >>= \case
+            ws <- getWalletSnapshot db
+            let wAccIds = getWalletAccountIds ws wId
+            for_ wAccIds $ \accId -> case getAccountWAddresses ws Ever accId of
                 Nothing -> throwM $ InternalError "restoreWalletFromBackup: fatal: cannot find \
                                                   \an existing account of newly imported wallet"
                 Just [] -> void $ L.newAddress defaultAccAddrIdx emptyPassphrase accId
@@ -111,12 +96,7 @@
 
 exportWalletJSON :: MonadWalletBackup ctx m => CId Wal -> CFilePath -> m NoContent
 exportWalletJSON wid (CFilePath (toString -> fp)) = do
-<<<<<<< HEAD
-    wBackup <- TotalBackup <$> getWalletBackup wid
-    liftIO $ BSL.writeFile fp $ A.encode wBackup
-    return NoContent
-=======
     ws <- askWalletSnapshot
     wBackup <- TotalBackup <$> getWalletBackup ws wid
     liftIO $ BSL.writeFile fp $ A.encode wBackup
->>>>>>> 9c3a58e3
+    return NoContent