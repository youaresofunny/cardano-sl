module Pos.Wallet.Web.Backup
       ( WalletMetaBackup (..)
       , AccountMetaBackup (..)
       , WalletBackup (..)
       , TotalBackup (..)
       , currentBackupFormatVersion
       , getWalletBackup
       ) where

import           Universum

import qualified Data.HashMap.Strict as HM
import qualified Data.SemVer as V
import           Formatting (build, sformat, (%))
import           Test.QuickCheck (Arbitrary (..), elements)

import           Pos.Core.NetworkMagic (NetworkMagic)
import           Pos.Crypto (EncryptedSecretKey)
import           Pos.Crypto.Signing.Safe (emptyPassphrase, safeKeyGen)
import           Pos.Util.Util (maybeThrow)
import           Pos.Wallet.Web.Account (AccountMode, getSKById)
import           Pos.Wallet.Web.ClientTypes (AccountId (..), CAccountMeta (..),
                     CId, CWalletMeta (..), Wal)
import           Pos.Wallet.Web.Error (WalletError (..))
import           Pos.Wallet.Web.State (WalletSnapshot, getAccountMeta,
                     getWalletMeta)
import           Pos.Wallet.Web.Util (getWalletAccountIds)

currentBackupFormatVersion :: V.Version
currentBackupFormatVersion = V.initial & V.major .~ 1

newtype WalletMetaBackup = WalletMetaBackup CWalletMeta deriving Show
newtype AccountMetaBackup = AccountMetaBackup CAccountMeta deriving Show

data WalletBackup = WalletBackup
    { wbSecretKey :: !EncryptedSecretKey
    , wbMeta      :: !WalletMetaBackup
    , wbAccounts  :: !(HashMap Int AccountMetaBackup)
    } deriving Show

data TotalBackup = TotalBackup WalletBackup

instance Arbitrary WalletBackup where
    arbitrary = do
        cwNameT <- arbitrary
        caNameT <- arbitrary
        wbInt   <- arbitrary
        cwAssurance <- elements [minBound .. maxBound]
        (_, esk) <- safeKeyGen emptyPassphrase
        let cwUnit = 1
            cwName = (cwNameT :: Text )
            caName = (caNameT :: Text )
            wMetaBackup = WalletMetaBackup $ CWalletMeta {..}
        return $ WalletBackup
            { wbSecretKey = esk
            , wbMeta = wMetaBackup
            , wbAccounts = HM.singleton wbInt (AccountMetaBackup CAccountMeta {..})
            }

getWalletBackup :: AccountMode ctx m
                => NetworkMagic
                -> WalletSnapshot
                -> CId Wal
                -> m WalletBackup
getWalletBackup nm ws wId = do
<<<<<<< HEAD
    sk <- getSKById nm wId
=======
    -- Wallet backup is related to regular (internal) wallets only,
    -- because we don't store secret keys for external wallets.
    sk <- maybeThrow (InternalError (sformat ("Backup, no wallet with address "%build%" found") wId))
                     =<< getSKById nm wId

>>>>>>> 6a133448
    meta <- maybeThrow (InternalError "Wallet have no meta") $
            getWalletMeta ws wId
    let accountIds = getWalletAccountIds ws wId
    accountMetas <- forM accountIds $ \accid ->
        maybeThrow (InternalError "Account have no meta") $
        getAccountMeta ws accid

    let accountsMap = HM.fromList $ zip
            (map (fromInteger . fromIntegral . aiIndex) accountIds)
            (map AccountMetaBackup accountMetas)

    return WalletBackup
        { wbSecretKey = sk
        , wbMeta = WalletMetaBackup meta
        , wbAccounts = accountsMap
        }<|MERGE_RESOLUTION|>--- conflicted
+++ resolved
@@ -63,15 +63,11 @@
                 -> CId Wal
                 -> m WalletBackup
 getWalletBackup nm ws wId = do
-<<<<<<< HEAD
-    sk <- getSKById nm wId
-=======
     -- Wallet backup is related to regular (internal) wallets only,
     -- because we don't store secret keys for external wallets.
     sk <- maybeThrow (InternalError (sformat ("Backup, no wallet with address "%build%" found") wId))
                      =<< getSKById nm wId
 
->>>>>>> 6a133448
     meta <- maybeThrow (InternalError "Wallet have no meta") $
             getWalletMeta ws wId
     let accountIds = getWalletAccountIds ws wId
