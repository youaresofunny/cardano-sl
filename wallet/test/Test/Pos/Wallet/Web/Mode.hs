--- conflicted
+++ resolved
@@ -389,13 +389,8 @@
 
 instance MonadAddresses WalletTestMode where
     type AddrData WalletTestMode = (AccountId, PassPhrase)
-<<<<<<< HEAD
-    getNewAddress = getNewAddressWebWallet
-    getFakeChangeAddress = pure . largestHDAddressBoot
-=======
     getNewAddress nm _ = getNewAddressWebWallet nm
     getFakeChangeAddress nm _ = pure (largestHDAddressBoot nm)
->>>>>>> 6a133448
 
 instance MonadKeysRead WalletTestMode where
     getPublic = getPublicDefault
