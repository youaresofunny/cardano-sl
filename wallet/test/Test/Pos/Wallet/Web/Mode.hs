{-# LANGUAGE Rank2Types      #-}
{-# LANGUAGE TemplateHaskell #-}
{-# LANGUAGE TypeFamilies    #-}
{-# OPTIONS -fno-warn-unused-top-binds #-} -- for lenses

-- | Module which provides `MonadWalletWebMode` instance for tests

module Test.Pos.Wallet.Web.Mode
       ( WalletTestParams (..)
       , HasWalletTestParams (..)
       , WalletTestMode
       , WalletTestContext (..)
       , runWalletTestMode
       , WalletProperty
       , walletPropertyToProperty
       , walletPropertySpec

       , submitTxTestMode
       , getSentTxs
       ) where

import           Universum

import qualified Control.Concurrent.STM as STM
import           Control.Lens (lens, makeClassy, makeLensesWith)
import           Data.Default (def)
import qualified Data.Text.Buildable
import           Formatting (bprint, build, formatToString, (%))
import qualified Prelude
import           System.Wlog (HasLoggerName (..), LoggerName)
import           Test.Hspec (Spec)
import           Test.Hspec.QuickCheck (prop)
import           Test.QuickCheck (Arbitrary (..), Property, Testable (..), forAll, ioProperty)
import           Test.QuickCheck.Gen (Gen)
import           Test.QuickCheck.Monadic (PropertyM (..), monadic)

import           Pos.AllSecrets (HasAllSecrets (..))
import           Pos.Block.BListener (MonadBListener (..))
import           Pos.Block.Slog (HasSlogGState (..))
import           Pos.Block.Types (LastKnownHeader, LastKnownHeaderTag, RecoveryHeader,
                                  RecoveryHeaderTag)
import           Pos.Client.KeyStorage (MonadKeys (..), MonadKeysRead (..), getSecretDefault,
                                        modifySecretPureDefault)
import           Pos.Client.Txp.Addresses (MonadAddresses (..))
import           Pos.Client.Txp.Balances (MonadBalances (..))
import           Pos.Client.Txp.History (MonadTxHistory (..), getBlockHistoryDefault,
                                         getLocalHistoryDefault, saveTxDefault)
import           Pos.Configuration (HasNodeConfiguration)
import           Pos.Context (ConnectedPeers (..))
import           Pos.Core (HasConfiguration, Timestamp (..), largestHDAddressBoot)
import           Pos.Core.Txp (TxAux)
import           Pos.Crypto (PassPhrase)
import           Pos.DB (MonadDB (..), MonadDBRead (..), MonadGState (..))
import qualified Pos.DB as DB
import qualified Pos.DB.Block as DB
import           Pos.DB.DB (gsAdoptedBVDataDefault)
import           Pos.DB.Pure (DBPureVar)
import           Pos.Delegation (DelegationVar, HasDlgConfiguration)
import           Pos.Generator.Block (BlockGenMode)
import qualified Pos.GState as GS
import           Pos.KnownPeers (MonadFormatPeers (..), MonadKnownPeers (..))
import           Pos.Launcher (HasConfigurations)
import           Pos.Lrc (LrcContext)
import           Pos.Network.Types (HasNodeType (..), NodeType (..))
import           Pos.Reporting (HasReportingContext (..))
import           Pos.Shutdown (HasShutdownContext (..), ShutdownContext (..))
import           Pos.Slotting (HasSlottingVar (..), MonadSlots (..), MonadSlotsData,
                               SimpleSlottingStateVar, mkSimpleSlottingStateVar)
import           Pos.Ssc.Configuration (HasSscConfiguration)
import           Pos.Ssc.Mem (SscMemTag)
import           Pos.Ssc.Types (SscState)
import           Pos.StateLock (StateLock, StateLockMetrics (..), newStateLock)
import           Pos.Txp (GenericTxpLocalData, MempoolExt, MonadTxpLocal (..), TxpGlobalSettings,
                          TxpHolderTag, recordTxpMetrics, txNormalize, txProcessTransactionNoLock,
                          txpMemPool, txpTip)
import           Pos.Update.Context (UpdateContext)
import           Pos.Util (postfixLFields)
import           Pos.Util.CompileInfo (HasCompileInfo)
import           Pos.Util.JsonLog.Events (HasJsonLogConfig (..), JsonLogConfig (..),
                                          MemPoolModifyReason, jsonLogDefault)
import           Pos.Util.LoggerName (HasLoggerName' (..), askLoggerNameDefault,
                                      modifyLoggerNameDefault)
import           Pos.Util.TimeWarp (CanJsonLog (..))
import           Pos.Util.UserSecret (HasUserSecret (..), UserSecret)
import           Pos.Util.Util (HasLens (..))
import           Pos.Wallet.Redirect (applyLastUpdateWebWallet, blockchainSlotDurationWebWallet,
                                      connectedPeersWebWallet, localChainDifficultyWebWallet,
                                      networkChainDifficultyWebWallet, txpNormalizeWebWallet,
                                      txpProcessTxWebWallet, waitForUpdateWebWallet)
import qualified System.Metrics as Metrics

import           Pos.Wallet.WalletMode (MonadBlockchainInfo (..), MonadUpdates (..),
                                        WalletMempoolExt)
import           Pos.Wallet.Web.ClientTypes (AccountId)
import           Pos.Wallet.Web.Mode (getBalanceDefault, getNewAddressWebWallet, getOwnUtxosDefault)
import           Pos.Wallet.Web.State (WalletDB, WalletDbReader, openMemState)
import           Pos.Wallet.Web.Tracking.BListener (onApplyBlocksWebWallet,
                                                    onRollbackBlocksWebWallet)
import           Pos.Wallet.Web.Tracking.Types (SyncQueue)

import           Test.Pos.Block.Logic.Emulation (Emulation (..), runEmulation)
import           Test.Pos.Block.Logic.Mode (BlockTestContext (..), BlockTestContextTag,
                                            HasTestParams (..), TestParams (..),
                                            btcReportingContextL, btcSystemStartL, btcTxpMemL,
                                            currentTimeSlottingTestDefault,
                                            getCurrentSlotBlockingTestDefault,
                                            getCurrentSlotInaccurateTestDefault,
                                            getCurrentSlotTestDefault, initBlockTestContext)

----------------------------------------------------------------------------
-- Parameters
----------------------------------------------------------------------------

-- | This datatype contains all parameters which should be generated before
-- testing starts
data WalletTestParams = WalletTestParams
    { _wtpBlockTestParams :: !TestParams
    -- ^ Block test params
    -- TODO add wallet parameters
    }

makeClassy ''WalletTestParams

instance Arbitrary WalletTestParams where
    arbitrary = WalletTestParams <$> arbitrary

instance Buildable WalletTestParams where
    build WalletTestParams {..} =
        bprint ("WalletTestParams {\n"%
                "  blockTestParams = "%build%"\n"%
                "}\n")
        _wtpBlockTestParams

instance Show WalletTestParams where
    show = formatToString build

----------------------------------------------------------------------------
-- Wallet context
----------------------------------------------------------------------------

data WalletTestContext = WalletTestContext
    { wtcBlockTestContext :: !BlockTestContext
    , wtcWalletState      :: !WalletDB
    , wtcUserSecret       :: !(TVar UserSecret)
    -- ^ Secret keys which are used to send transactions
    , wtcRecoveryHeader   :: !RecoveryHeader
    -- ^ Stub empty value, not used for tests for now.
    , wtcLastKnownHeader  :: !LastKnownHeader
    , wtcStateLock        :: !StateLock
    -- ^ A lock which manages access to shared resources.
    -- Stored hash is a hash of last applied block.
    , wtcStateLockMetrics :: !(StateLockMetrics MemPoolModifyReason)
    -- ^ A set of callbacks for 'StateLock'.
    , wtcShutdownContext  :: !ShutdownContext
    -- ^ Stub
    , wtcConnectedPeers   :: !ConnectedPeers
    -- ^ Stub
    , wtcSentTxs          :: !(TVar [TxAux])
    -- ^ Sent transactions via MonadWalletSendActions
<<<<<<< HEAD
    , wtcSyncQueue        :: !SyncQueue
    -- ^ STM queue for wallet sync requests.
=======
    , wtcHashes           :: !AddrCIdHashes
    -- ^ Address hashes ref
>>>>>>> 18d0621a
    , wtcSlottingStateVar :: SimpleSlottingStateVar
    -- ^ A mutable cell with SlotId
    }

makeLensesWith postfixLFields ''WalletTestContext

type WalletTestMode = ReaderT WalletTestContext Emulation

getSentTxs :: WalletTestMode [TxAux]
getSentTxs = atomically . readTVar =<< view wtcSentTxs_L

----------------------------------------------------------------------------
-- Initialization
----------------------------------------------------------------------------

initWalletTestContext ::
       ( HasConfiguration
       , HasSscConfiguration
       , HasDlgConfiguration
       , HasNodeConfiguration
       )
    => WalletTestParams
    -> (WalletTestContext -> Emulation a)
    -> Emulation a
initWalletTestContext WalletTestParams {..} callback =
    initBlockTestContext _wtpBlockTestParams $ \wtcBlockTestContext -> do
        wtc <- liftIO $ do
            wtcWalletState <- openMemState
            wtcUserSecret <- STM.newTVarIO def
            wtcRecoveryHeader <- STM.newEmptyTMVarIO
            -- some kind of kostil to get tip
            tip <- readTVarIO $ txpTip $ btcTxpMem wtcBlockTestContext
            wtcStateLock <- newStateLock tip
            store <- liftIO $ Metrics.newStore
            wtcStateLockMetrics <- liftIO $ recordTxpMetrics store (txpMemPool $ btcTxpMem wtcBlockTestContext)
            wtcShutdownContext <- ShutdownContext <$> STM.newTVarIO False
            wtcConnectedPeers <- ConnectedPeers <$> STM.newTVarIO mempty
            wtcLastKnownHeader <- STM.newTVarIO Nothing
            wtcSentTxs <- STM.newTVarIO mempty
            wtcSyncQueue <- STM.newTQueueIO
            wtcSlottingStateVar <- mkSimpleSlottingStateVar
            pure WalletTestContext {..}
        callback wtc

runWalletTestMode ::
       ( HasConfiguration
       , HasSscConfiguration
       , HasDlgConfiguration
       , HasNodeConfiguration
       )
    => WalletTestParams
    -> WalletTestMode a
    -> IO a
runWalletTestMode wtp action =
    runEmulation (getTimestamp $ wtp ^. wtpBlockTestParams . tpStartTime) $
    initWalletTestContext wtp $
    runReaderT action

----------------------------------------------------------------------------
-- Property
----------------------------------------------------------------------------

-- WalletProperty is similar to BlockProperty from Test.Pos.Block.Logic.Mode.
type WalletProperty = PropertyM WalletTestMode

-- | Convert 'WalletProperty' to 'Property' using given generator of
-- 'WalletTestParams'.
walletPropertyToProperty
    :: (HasConfiguration, HasSscConfiguration, HasDlgConfiguration, HasNodeConfiguration)
    => Gen WalletTestParams
    -> WalletProperty a
    -> Property
walletPropertyToProperty wtpGen walletProperty =
    forAll wtpGen $ \wtp ->
        monadic (ioProperty . runWalletTestMode wtp) walletProperty

instance (HasConfiguration, HasSscConfiguration, HasDlgConfiguration, HasNodeConfiguration)
        => Testable (WalletProperty a) where
    property = walletPropertyToProperty arbitrary

walletPropertySpec ::
       (HasConfiguration, HasSscConfiguration, HasDlgConfiguration, HasNodeConfiguration)
    => String
    -> (HasConfiguration => WalletProperty a)
    -> Spec
walletPropertySpec description wp = prop description (walletPropertyToProperty arbitrary wp)

----------------------------------------------------------------------------
-- Instances derived from BlockTestContext
----------------------------------------------------------------------------

instance HasLens BlockTestContextTag WalletTestContext BlockTestContext where
    lensOf = wtcBlockTestContext_L

instance HasLens SyncQueue WalletTestContext SyncQueue where
    lensOf = wtcSyncQueue_L

instance HasAllSecrets WalletTestContext where
    allSecrets = wtcBlockTestContext_L . allSecrets

instance HasLens DBPureVar WalletTestContext DBPureVar where
    lensOf = wtcBlockTestContext_L . lensOf @DBPureVar

instance GS.HasGStateContext WalletTestContext where
    gStateContext = wtcBlockTestContext_L . GS.gStateContext

instance HasSlottingVar WalletTestContext where
    slottingTimestamp = wtcBlockTestContext_L . btcSystemStartL
    slottingVar = wtcBlockTestContext_L . GS.gStateContext . GS.gscSlottingVar

instance HasSlogGState WalletTestContext where
    slogGState = wtcBlockTestContext_L . slogGState

instance HasLens LrcContext WalletTestContext LrcContext where
    lensOf = wtcBlockTestContext_L . lensOf @LrcContext

instance HasLens TxpGlobalSettings WalletTestContext TxpGlobalSettings where
    lensOf = wtcBlockTestContext_L . lensOf @TxpGlobalSettings

instance HasLens DelegationVar WalletTestContext DelegationVar where
    lensOf = wtcBlockTestContext_L . lensOf @DelegationVar

instance HasLens SscMemTag WalletTestContext SscState where
    lensOf = wtcBlockTestContext_L . lensOf @SscMemTag

instance (HasConfiguration, MonadSlotsData ctx WalletTestMode)
       => MonadSlots ctx WalletTestMode where
    getCurrentSlot = getCurrentSlotTestDefault
    getCurrentSlotBlocking = getCurrentSlotBlockingTestDefault
    getCurrentSlotInaccurate = getCurrentSlotInaccurateTestDefault
    currentTimeSlotting = currentTimeSlottingTestDefault

instance HasUserSecret WalletTestContext where
    userSecret = wtcUserSecret_L

instance HasLens UpdateContext WalletTestContext UpdateContext where
      lensOf = wtcBlockTestContext_L . lensOf @UpdateContext

instance HasReportingContext WalletTestContext where
    reportingContext = wtcBlockTestContext_L . btcReportingContextL

instance HasJsonLogConfig WalletTestContext where
    jsonLogConfig = lens (const JsonLogDisabled) const

instance {-# OVERLAPPING #-} CanJsonLog WalletTestMode where
    jsonLog = jsonLogDefault

instance HasLoggerName' WalletTestContext where
    loggerName = wtcBlockTestContext_L . lensOf @LoggerName

instance HasLens TxpHolderTag WalletTestContext (GenericTxpLocalData WalletMempoolExt) where
    lensOf = wtcBlockTestContext_L . btcTxpMemL

instance HasLens SimpleSlottingStateVar WalletTestContext SimpleSlottingStateVar where
    lensOf = wtcSlottingStateVar_L

instance {-# OVERLAPPING #-} HasLoggerName WalletTestMode where
    askLoggerName = askLoggerNameDefault
    modifyLoggerName = modifyLoggerNameDefault

instance HasConfiguration => MonadDBRead WalletTestMode where
    dbGet = DB.dbGetPureDefault
    dbIterSource = DB.dbIterSourcePureDefault
    dbGetSerBlock = DB.dbGetSerBlockPureDefault
    dbGetSerUndo = DB.dbGetSerUndoPureDefault

instance HasConfiguration => MonadDB WalletTestMode where
    dbPut = DB.dbPutPureDefault
    dbWriteBatch = DB.dbWriteBatchPureDefault
    dbDelete = DB.dbDeletePureDefault
    dbPutSerBlunds = DB.dbPutSerBlundsPureDefault

instance HasConfiguration => MonadGState WalletTestMode where
    gsAdoptedBVData = gsAdoptedBVDataDefault

instance MonadFormatPeers WalletTestMode where
    formatKnownPeers _ = pure Nothing

instance MonadKnownPeers WalletTestMode where
    updatePeersBucket _ _ = pure True

----------------------------------------------------------------------------
-- Wallet instances
----------------------------------------------------------------------------

instance HasLens WalletDB WalletTestContext WalletDB where
    lensOf = wtcWalletState_L

-- For MonadUpdates
instance HasShutdownContext WalletTestContext where
    shutdownContext = wtcShutdownContext_L

-- For MonadRecoveryInfo
instance HasLens RecoveryHeaderTag WalletTestContext RecoveryHeader where
    lensOf = wtcRecoveryHeader_L

-- For BListener
instance HasLens StateLock WalletTestContext StateLock where
    lensOf = wtcStateLock_L

-- For MonadBlockchainInfo
instance HasLens LastKnownHeaderTag WalletTestContext LastKnownHeader where
    lensOf = wtcLastKnownHeader_L

instance HasLens ConnectedPeers WalletTestContext ConnectedPeers where
    lensOf = wtcConnectedPeers_L

-- For reporting
instance HasNodeType WalletTestContext where
    getNodeType _ = NodeCore -- doesn't really matter, it's for reporting

-- TODO may be used for callback on tx processing in future.
instance HasLens (StateLockMetrics MemPoolModifyReason) WalletTestContext (StateLockMetrics MemPoolModifyReason) where
    lensOf = wtcStateLockMetrics_L

instance HasConfigurations => WalletDbReader WalletTestContext WalletTestMode

-- TODO remove HasCompileInfo here
-- when getNewAddressWebWallet won't require MonadWalletWebMode
instance HasConfigurations => MonadAddresses WalletTestMode where
    type AddrData WalletTestMode = (AccountId, PassPhrase)
    getNewAddress = getNewAddressWebWallet
    getFakeChangeAddress = pure largestHDAddressBoot

instance MonadKeysRead WalletTestMode where
    getSecret = getSecretDefault

instance MonadKeys WalletTestMode where
    modifySecret = modifySecretPureDefault

instance (HasCompileInfo, HasConfigurations) => MonadTxHistory WalletTestMode where
    getBlockHistory = getBlockHistoryDefault
    getLocalHistory = getLocalHistoryDefault
    saveTx = saveTxDefault

instance HasConfiguration => MonadBalances WalletTestMode where
    getOwnUtxos = getOwnUtxosDefault
    getBalance = getBalanceDefault

instance MonadUpdates WalletTestMode where
    waitForUpdate = waitForUpdateWebWallet
    applyLastUpdate = applyLastUpdateWebWallet

instance (HasCompileInfo, HasConfigurations) => MonadBListener WalletTestMode where
    onApplyBlocks = onApplyBlocksWebWallet
    onRollbackBlocks = onRollbackBlocksWebWallet

instance HasConfiguration => MonadBlockchainInfo WalletTestMode where
    networkChainDifficulty = networkChainDifficultyWebWallet
    localChainDifficulty = localChainDifficultyWebWallet
    blockchainSlotDuration = blockchainSlotDurationWebWallet
    connectedPeers = connectedPeersWebWallet

type instance MempoolExt WalletTestMode = WalletMempoolExt

instance (HasCompileInfo, HasConfigurations)
        => MonadTxpLocal (BlockGenMode WalletMempoolExt WalletTestMode) where
    txpNormalize = txNormalize
    txpProcessTx = txProcessTransactionNoLock


instance (HasCompileInfo, HasConfigurations) => MonadTxpLocal WalletTestMode where
    txpNormalize = txpNormalizeWebWallet
    txpProcessTx = txpProcessTxWebWallet

submitTxTestMode :: TxAux -> WalletTestMode Bool
submitTxTestMode txAux = True <$ (asks wtcSentTxs >>= atomically . flip STM.modifyTVar (txAux:))<|MERGE_RESOLUTION|>--- conflicted
+++ resolved
@@ -157,13 +157,8 @@
     -- ^ Stub
     , wtcSentTxs          :: !(TVar [TxAux])
     -- ^ Sent transactions via MonadWalletSendActions
-<<<<<<< HEAD
     , wtcSyncQueue        :: !SyncQueue
     -- ^ STM queue for wallet sync requests.
-=======
-    , wtcHashes           :: !AddrCIdHashes
-    -- ^ Address hashes ref
->>>>>>> 18d0621a
     , wtcSlottingStateVar :: SimpleSlottingStateVar
     -- ^ A mutable cell with SlotId
     }
