--- conflicted
+++ resolved
@@ -41,16 +41,8 @@
 import qualified Formatting as F
 import           GHC.Generics (Generic)
 import           Prelude hiding (takeWhile)
-<<<<<<< HEAD
+
 import qualified Pos.Util.Log as Log
---import           System.Wlog (LoggerConfig (..), WithLogger, errorPlus, fromScratch, infoPlus,
---                              lcTree, logInfo, ltSeverity, maybeLogsDirB, parseLoggerConfig,
---                              productionB, setupLogging, warningPlus, zoomLogger)
-=======
-import           System.Wlog (LoggerConfig (..), errorPlus, fromScratch, infoPlus,
-                              lcTree, ltSeverity, maybeLogsDirB, parseLoggerConfig,
-                              productionB, setupLogging, warningPlus, zoomLogger)
->>>>>>> 5c4f20c9
 
 import           Mockable.CurrentTime (realTime)
 import           Node (Message (..))
@@ -86,17 +78,10 @@
 
 -- * Util
 
-<<<<<<< HEAD
-logMeasure :: (MonadIO m, Log.WithLogger m) => MeasureEvent -> MsgId -> Payload -> m ()
-logMeasure miEvent miId miPayload = do
-    miTime <- toMicroseconds <$> realTime
-    Log.logInfo $ F.sformat F.build $ LogMessage MeasureInfo{..}
-=======
 logMeasure :: (MonadIO m) => Trace IO Text -> MeasureEvent -> MsgId -> Payload -> m ()
 logMeasure logTrace miEvent miId miPayload = do
     miTime <- toMicroseconds <$> realTime
     liftIO $ traceWith logTrace $ F.sformat F.build $ LogMessage MeasureInfo{..}
->>>>>>> 5c4f20c9
 
 {-
 defaultLogConfig :: Log.LoggerConfig
