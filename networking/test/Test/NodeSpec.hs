{-# LANGUAGE DeriveGeneric       #-}
{-# LANGUAGE FlexibleContexts    #-}
{-# LANGUAGE FlexibleInstances   #-}
{-# LANGUAGE GADTs               #-}
{-# LANGUAGE RankNTypes          #-}
{-# LANGUAGE ScopedTypeVariables #-}
{-# LANGUAGE StandaloneDeriving  #-}
{-# LANGUAGE TupleSections       #-}

module Test.NodeSpec
       ( spec
       ) where


import           Control.Concurrent.Async (wait, withAsync)
import           Control.Concurrent.MVar (newEmptyMVar, putMVar, readMVar,
                     takeMVar)
import           Control.Concurrent.STM.TVar (TVar, newTVarIO)
import           Control.Exception (catch, throwIO)
import           Control.Lens (sans, (%=), (&~), (.=))
import           Control.Monad (forM_, unless, when)
import           Control.Monad.IO.Class (liftIO)
import qualified Data.Set as S
import           Network.QDisc.Fair (fairQDisc)
import qualified Network.Transport as NT (Transport, address, closeEndPoint,
                     closeTransport, newEndPoint, receive)
import           Network.Transport.TCP (simpleOnePlaceQDisc,
                     simpleUnboundedQDisc)
import           System.Random (newStdGen)
import           Test.Hspec (Spec, afterAll_, describe, runIO)
import           Test.Hspec.Core.Spec (SpecM)
import           Test.Hspec.QuickCheck (modifyMaxSuccess, prop)
import           Test.QuickCheck (Property, ioProperty)
import           Test.QuickCheck.Modifiers (NonEmptyList (..), getNonEmpty)

import           Node
import           Node.Message.Binary (binaryPacking)
<<<<<<< HEAD
import qualified Pos.Util.Log as Log
import           Pos.Util.LoggerConfig (defaultTestConfiguration)
import           Pos.Util.Trace.Named (appendName, setupLogging)
import           Test.Util (HeavyParcel (..), Parcel (..), Payload (..), TestState, deliveryTest,
                            expected, makeInMemoryTransport, makeTCPTransport, mkTestState,
                            modifyTestState, receiveAll, sendAll, timeout)
=======
import           Pos.Util.Trace (wlogTrace)
import           Test.Util (HeavyParcel (..), Parcel (..), Payload (..),
                     TestState, deliveryTest, expected, makeInMemoryTransport,
                     makeTCPTransport, mkTestState, modifyTestState,
                     receiveAll, sendAll, timeout)
>>>>>>> 961874f7

spec :: Spec
spec = describe "Node" $ modifyMaxSuccess (const 50) $ do

    let
        -- Take at most 25000 bytes for each Received message.
        -- We want to ensure that the MTU works, but not make the tests too
        -- painfully slow.
        mtu = 25000
        tcpTransportUnbounded = runIO $ makeTCPTransport "0.0.0.0" "127.0.0.1" "10342" simpleUnboundedQDisc mtu
        tcpTransportOnePlace = runIO $ makeTCPTransport "0.0.0.0" "127.0.0.1" "10343" simpleOnePlaceQDisc mtu
        tcpTransportFair = runIO $ makeTCPTransport "0.0.0.0" "127.0.0.1" "10345" (fairQDisc (const (return Nothing))) mtu
        memoryTransport = runIO $ makeInMemoryTransport

        -- need this to avoid ambiguous type warnings/errors
        s :: String -> String
        s = id

        transports :: [(String, SpecM () NT.Transport)]
        transports = [
            -- Disable the tests over TCP transport for now, because the CI
            -- machines apparently cannot run them due to OS network
            -- configuration problems. They're seq'd so that we don't have to
            -- remove all the relevant imports (-Wall -Werror).
              (s "TCP unbounded queueing", tcpTransportUnbounded) `seq`
              (s "TCP one-place queueing", tcpTransportOnePlace) `seq`
              (s "TCP fair queueing", tcpTransportFair) `seq`
              ("In-memory", memoryTransport)
            ]
        nodeEnv = defaultNodeEnvironment { nodeMtu = mtu }

    logTrace <- runIO $ setupLogging (defaultTestConfiguration Log.Debug) "nodespec"

    forM_ transports $ \(name, mkTransport) -> do

        transport <- mkTransport

        describe ("Using transport: " ++ name) $ afterAll_ (NT.closeTransport transport) $ do

            prop "peer data" $ ioProperty $ do
                clientGen <- liftIO newStdGen
                serverGen <- liftIO newStdGen
                serverAddressVar <- newEmptyMVar
                clientFinished <- newEmptyMVar
                serverFinished <- newEmptyMVar
                let attempts = 1

                let listener = Listener $ \pd _ cactions -> do
                        unless (pd == ("client", 24)) (error "bad pd")
                        initial <- timeout "server waiting for request" 30000000 (recv cactions maxBound)
                        case initial of
                            Nothing -> error "got no initial message"
                            Just (Parcel i (Payload _)) -> do
                                _ <- timeout "server sending response" 30000000 (send cactions (Parcel i (Payload 32)))
                                return ()

                let server = node (appendName "peer/server" logTrace) (simpleNodeEndPoint transport) (const noReceiveDelay) (const noReceiveDelay) serverGen binaryPacking ("server" :: String, 42 :: Int) nodeEnv $ \_node ->
                        NodeAction (const [listener]) $ \_converse -> do
                            putMVar serverAddressVar (nodeId _node)
                            takeMVar clientFinished
                            putMVar serverFinished ()

                let client = node (appendName "peer/client" logTrace) (simpleNodeEndPoint transport) (const noReceiveDelay) (const noReceiveDelay) clientGen binaryPacking ("client" :: String, 24 :: Int) nodeEnv $ \_node ->
                        NodeAction (const [listener]) $ \converse -> do
                            serverAddress <- readMVar serverAddressVar
                            forM_ [1..attempts] $ \i -> converseWith converse serverAddress $ \peerData -> Conversation $ \cactions -> do
                                unless (peerData == ("server", 42)) (error "bad peer data")
                                _ <- timeout "client sending" 30000000 (send cactions (Parcel i (Payload 32)))
                                response <- timeout "client waiting for response" 30000000 (recv cactions maxBound)
                                case response of
                                    Nothing -> error "got no response"
                                    Just (Parcel j (Payload _)) -> do
                                        when (j /= i) (error "parcel number mismatch")
                                        return ()
                            putMVar clientFinished ()
                            takeMVar serverFinished

                withAsync server $ \serverPromise -> do
                    withAsync client $ \clientPromise -> do
                        wait clientPromise
                        wait serverPromise

                return True

            -- Test where a node converses with itself. Fails only if an exception is
            -- thrown.
            prop "self connection" $ ioProperty $ do
                gen <- liftIO newStdGen
                -- Self-connections don't make TCP sockets so we can do an absurd amount
                -- of attempts without taking too much time.
                let attempts = 100

                let listener = Listener $ \pd _ cactions -> do
                        unless (pd == ("some string", 42)) (error "bad pd")
                        initial <- recv cactions maxBound
                        case initial of
                            Nothing -> error "got no initial message"
                            Just (Parcel i (Payload _)) -> do
                                _ <- send cactions (Parcel i (Payload 32))
                                return ()

                node (appendName "self" logTrace) (simpleNodeEndPoint transport) (const noReceiveDelay) (const noReceiveDelay) gen binaryPacking ("some string" :: String, 42 :: Int) nodeEnv $ \_node ->
                    NodeAction (const [listener]) $ \converse -> do
                        forM_ [1..attempts] $ \i -> converseWith converse (nodeId _node) $ \peerData -> Conversation $ \cactions -> do
                            unless (peerData == ("some string", 42)) (error "bad peer data")
                            _ <- send cactions (Parcel i (Payload 32))
                            response <- recv cactions maxBound
                            case response of
                                Nothing -> error "got no response"
                                Just (Parcel j (Payload _)) -> do
                                    when (j /= i) (error "parcel number mismatch")
                                    return ()
                return True

            prop "ack timeout" $ ioProperty $ do
                gen <- liftIO newStdGen
                let env = nodeEnv {
                          -- 1/10 second.
                          nodeAckTimeout = 100000
                        }
                -- An endpoint to which the node will connect. It will never
                -- respond to the node's SYN.
                ep <- NT.newEndPoint transport >>= either throwIO return
                let peerAddr = NodeId (NT.address ep)
                -- Must clear the endpoint's receive queue so that it's
                -- never blocked on enqueue.
                withAsync (let loop = NT.receive ep >> loop in loop) $ \_clearQueue -> do
                    -- We want withConnectionTo to get a Timeout exception, as
                    -- delivered by withConnectionTo in case of an ACK timeout.
                    -- A ThreadKilled would come from the outer 'timeout', the
                    -- testing utility.
                    let handleThreadKilled :: Timeout -> IO ()
                        handleThreadKilled Timeout = do
                            --liftIO . putStrLn $ "Thread killed successfully!"
                            return ()
                    node (appendName "ack" logTrace) (simpleNodeEndPoint transport) (const noReceiveDelay) (const noReceiveDelay) gen binaryPacking () env $ \_node ->
                        NodeAction (const []) $ \converse -> do
                            timeout "client waiting for ACK" 5000000 $
                                flip catch handleThreadKilled $ converseWith converse peerAddr $ \_peerData -> Conversation $ \cactions -> do
                                    _ :: Maybe Parcel <- recv cactions maxBound
                                    send cactions (Parcel 0 (Payload 32))
                                    return ()
                    --liftIO . putStrLn $ "Closing end point"
                    NT.closeEndPoint ep
                --liftIO . putStrLn $ "Closed end point"
                return True

            -- one sender, one receiver
            describe "delivery" $ do
                prop "plain" $
                    plainDeliveryTest transport nodeEnv
                prop "heavy messages sent nicely" $
                    withHeavyParcels $ plainDeliveryTest transport nodeEnv

prepareDeliveryTestState :: [Parcel] -> IO (TVar TestState)
prepareDeliveryTestState expectedParcels =
    newTVarIO $ mkTestState &~
        expected .= S.fromList expectedParcels

plainDeliveryTest
    :: NT.Transport
    -> NodeEnvironment
    -> NonEmptyList Parcel
    -> Property
plainDeliveryTest transport nodeEnv neparcels = ioProperty $ do
    let parcels = getNonEmpty neparcels
    testState <- prepareDeliveryTestState parcels

    let worker peerId converse = sendAll converse peerId parcels

        listener = receiveAll $
            \parcel -> modifyTestState testState $ expected %= sans parcel

    deliveryTest transport nodeEnv testState [worker] [listener]

withHeavyParcels :: (NonEmptyList Parcel -> Property) -> NonEmptyList HeavyParcel -> Property
withHeavyParcels testCase (NonEmpty megaParcels) = testCase (NonEmpty (getHeavyParcel <$> megaParcels))<|MERGE_RESOLUTION|>--- conflicted
+++ resolved
@@ -35,20 +35,13 @@
 
 import           Node
 import           Node.Message.Binary (binaryPacking)
-<<<<<<< HEAD
 import qualified Pos.Util.Log as Log
 import           Pos.Util.LoggerConfig (defaultTestConfiguration)
 import           Pos.Util.Trace.Named (appendName, setupLogging)
-import           Test.Util (HeavyParcel (..), Parcel (..), Payload (..), TestState, deliveryTest,
-                            expected, makeInMemoryTransport, makeTCPTransport, mkTestState,
-                            modifyTestState, receiveAll, sendAll, timeout)
-=======
-import           Pos.Util.Trace (wlogTrace)
 import           Test.Util (HeavyParcel (..), Parcel (..), Payload (..),
                      TestState, deliveryTest, expected, makeInMemoryTransport,
                      makeTCPTransport, mkTestState, modifyTestState,
                      receiveAll, sendAll, timeout)
->>>>>>> 961874f7
 
 spec :: Spec
 spec = describe "Node" $ modifyMaxSuccess (const 50) $ do
