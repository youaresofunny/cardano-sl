--- conflicted
+++ resolved
@@ -219,11 +219,7 @@
 ----------------------------------------------------------------------------
 -- Constructors
 ----------------------------------------------------------------------------
-<<<<<<< HEAD
-{-# ANN makeAddress ("HLint: ignore Reduce duplication" :: Text) #-}
-=======
 {-# ANN makeAddress  ("HLint: ignore Reduce duplication" :: Text) #-}
->>>>>>> 6a133448
 {-# ANN makeAddress' ("HLint: ignore Reduce duplication" :: Text) #-}
 
 -- | Make an 'Address' from spending data and attributes.
