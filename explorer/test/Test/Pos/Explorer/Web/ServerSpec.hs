--- conflicted
+++ resolved
@@ -8,14 +8,13 @@
 
 import           Universum
 
-import           Test.Hspec (Spec, describe, runIO, shouldBe)
+import           Test.Hspec (Spec, describe, shouldBe)
 import           Test.Hspec.QuickCheck (modifyMaxSuccess, prop)
-import           Test.QuickCheck (arbitrary, counterexample, forAll, generate, (==>))
+import           Test.QuickCheck (arbitrary, counterexample, forAll, (==>))
 import           Test.QuickCheck.Monadic (assert, monadicIO, run)
 
 import qualified Pos.Communication ()
 import           Pos.Core (EpochIndex (..))
-import           Pos.Crypto (ProtocolMagic (..), RequiresNetworkMagic (..))
 import           Pos.Explorer.ExplorerMode (runExplorerTestMode)
 import           Pos.Explorer.ExtraContext (ExtraContext (..), makeExtraCtx,
                      makeMockExtraCtx)
@@ -29,15 +28,9 @@
 import           Pos.Launcher.Configuration (HasConfigurations)
 import           Pos.Util (divRoundUp)
 
-<<<<<<< HEAD
-import           Test.Pos.Block.Arbitrary ()
-import           Test.Pos.Configuration (withProvidedMagicConfig)
-import           Test.Pos.Crypto.Arbitrary (genProtocolMagicUniformWithRNM)
-=======
 import           Test.Pos.Chain.Block.Arbitrary ()
 import           Test.Pos.Configuration (withDefConfigurations,
                      withProvidedMagicConfig)
->>>>>>> 6a133448
 
 
 ----------------------------------------------------------------
@@ -47,31 +40,8 @@
 {-# ANN module ("HLint: ignore Reduce duplication" :: Text) #-}
 
 -- stack test cardano-sl-explorer --fast --test-arguments "-m Pos.Explorer.Web.Server"
-
--- We run the tests this number of times, with different `ProtocolMagics`, to get increased
--- coverage. We should really do this inside of the `prop`, but it is difficult to do that
--- without significant rewriting of the testsuite.
-testMultiple :: Int
-testMultiple = 1
-
 spec :: Spec
-<<<<<<< HEAD
-spec = do
-    runWithMagic NMMustBeNothing
-    runWithMagic NMMustBeJust
-
-runWithMagic :: RequiresNetworkMagic -> Spec
-runWithMagic rnm = replicateM_ testMultiple $
-    modifyMaxSuccess (`div` testMultiple) $ do
-        pm <- runIO (generate (genProtocolMagicUniformWithRNM rnm))
-        describe ("(requiresNetworkMagic=" ++ show rnm ++ ")") $
-            specBody pm
-
-specBody :: ProtocolMagic -> Spec
-specBody pm = withProvidedMagicConfig pm $ do
-=======
 spec = withDefConfigurations $ \_ _ _ -> do
->>>>>>> 6a133448
     describe "Pos.Explorer.Web.Server" $ do
         blocksTotalSpec
         blocksPagesTotalSpec
