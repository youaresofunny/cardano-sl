--- conflicted
+++ resolved
@@ -17,26 +17,6 @@
 import qualified Data.Set as S
 import           Network.EngineIO (SocketId)
 
-<<<<<<< HEAD
-import           Test.Hspec (Spec, anyException, describe, it, runIO, shouldBe, shouldThrow)
-import           Test.Hspec.QuickCheck (modifyMaxSize, modifyMaxSuccess, prop)
-import           Test.QuickCheck (Property, arbitrary, forAll, generate)
-import           Test.QuickCheck.Monadic (assert, monadicIO, run)
-
-import           Pos.Core.NetworkMagic (NetworkMagic, makeNetworkMagic)
-import           Pos.Crypto (RequiresNetworkMagic (..), SecretKey)
-import           Pos.Explorer.ExplorerMode (runSubTestMode)
-import           Pos.Explorer.Socket.Holder (ConnectionsState, ExplorerSocket (..),
-                                             csAddressSubscribers, csBlocksPageSubscribers,
-                                             csClients, csEpochsLastPageSubscribers,
-                                             csTxsSubscribers, mkClientContext, mkConnectionsState)
-import           Pos.Explorer.Socket.Methods (addrSubParam, addressSetByTxs, blockPageSubParam,
-                                              fromCAddressOrThrow, spSessId, subscribeAddr,
-                                              subscribeBlocksLastPage, subscribeEpochsLastPage,
-                                              subscribeTxs, txsSubParam, unsubscribeAddr,
-                                              unsubscribeBlocksLastPage, unsubscribeEpochsLastPage,
-                                              unsubscribeFully, unsubscribeTxs)
-=======
 import           Test.Hspec (Spec, anyException, beforeAll_, describe, it,
                      shouldBe, shouldThrow)
 import           Test.Hspec.QuickCheck (modifyMaxSize, prop)
@@ -58,12 +38,10 @@
                      unsubscribeAddr, unsubscribeBlocksLastPage,
                      unsubscribeEpochsLastPage, unsubscribeFully,
                      unsubscribeTxs)
->>>>>>> 6a133448
 import           Pos.Explorer.TestUtil (secretKeyToAddress)
 import           Pos.Explorer.Web.ClientTypes (CAddress (..), toCAddress)
 import           Pos.Util.Wlog (setupTestLogging)
 
-import           Test.Pos.Crypto.Arbitrary (genProtocolMagicUniformWithRNM)
 import           Test.Pos.Explorer.MockFactory (mkTxOut)
 
 
@@ -73,30 +51,8 @@
 
 -- stack test cardano-sl-explorer --fast --test-arguments "-m Test.Pos.Explorer.Socket"
 
--- We run the tests this number of times, with different `ProtocolMagics`, to get increased
--- coverage. We should really do this inside of the `prop`, but it is difficult to do that
--- without significant rewriting of the testsuite.
-testMultiple :: Int
-testMultiple = 1
-
 spec :: Spec
-<<<<<<< HEAD
-spec = do
-    runWithMagic NMMustBeNothing
-    runWithMagic NMMustBeJust
-
-runWithMagic :: RequiresNetworkMagic -> Spec
-runWithMagic rnm = replicateM_ testMultiple $
-    modifyMaxSuccess (`div` testMultiple) $ do
-        pm <- runIO (generate (genProtocolMagicUniformWithRNM rnm))
-        describe ("(requiresNetworkMagic=" ++ show rnm ++ ")") $
-            specBody (makeNetworkMagic pm)
-
-specBody :: NetworkMagic -> Spec
-specBody nm =
-=======
 spec = beforeAll_ setupTestLogging $ do
->>>>>>> 6a133448
     describe "Methods" $ do
         describe "fromCAddressOrThrow" $
             it "throws an exception if a given CAddress is invalid" $
@@ -104,7 +60,7 @@
         describe "addressSetByTxs" $
             modifyMaxSize (const 200) $
                 prop "creates a Set of Addresses by given txs"
-                    (addressSetByTxsProp nm)
+                    addressSetByTxsProp
         describe "addrSubParam" $
             it "stores a given SocketId into SubscriptionParam of address subscribers" $ do
                 let socketId = BS.pack "any-id" -- SocketId
