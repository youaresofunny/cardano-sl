--- conflicted
+++ resolved
@@ -26,13 +26,7 @@
 import           Pos.Chain.Ssc (HasSscConfiguration)
 import           Pos.Chain.Update (HasUpdateConfiguration)
 import           Pos.Configuration (HasNodeConfiguration)
-<<<<<<< HEAD
-import           Pos.Core (HasConfiguration)
-import           Pos.Core.NetworkMagic (makeNetworkMagic)
-import           Pos.Crypto (ProtocolMagic)
-=======
 import           Pos.DB.Txp (MempoolExt, MonadTxpLocal (..))
->>>>>>> 6a133448
 import           Pos.Infra.Diffusion.Types (Diffusion)
 import           Pos.Infra.Reporting (MonadReporting (..))
 import           Pos.Recovery ()
@@ -96,24 +90,6 @@
 
 explorerPlugin
     :: HasExplorerConfiguration
-<<<<<<< HEAD
-    => ProtocolMagic
-    -> Word16
-    -> Diffusion ExplorerProd
-    -> ExplorerProd ()
-explorerPlugin pm = flip (explorerServeWebReal pm)
-
-explorerServeWebReal
-    :: HasExplorerConfiguration
-    => ProtocolMagic
-    -> Diffusion ExplorerProd
-    -> Word16
-    -> ExplorerProd ()
-explorerServeWebReal pm diffusion port = do
-    rctx <- ask
-    let handlers = explorerHandlers (makeNetworkMagic pm) diffusion
-        server = hoistServer explorerApi (convertHandler rctx) handlers
-=======
     => Genesis.Config
     -> Word16
     -> Diffusion ExplorerProd
@@ -133,7 +109,6 @@
             explorerApi
             (convertHandler genesisConfig rctx)
             handlers
->>>>>>> 6a133448
         app = explorerApp (pure server)
     explorerServeImpl app port
 
