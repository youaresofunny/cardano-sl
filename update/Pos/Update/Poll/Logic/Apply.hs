-- | Logic of application and verification of data in Poll.

module Pos.Update.Poll.Logic.Apply
       ( verifyAndApplyUSPayload
       , verifyAndApplyProposal
       , verifyAndApplyVoteDo
       ) where

import           Universum hiding (id)

import           Control.Monad.Except (MonadError, runExceptT, throwError)
import qualified Data.HashSet as HS
import           Data.List (partition)
import qualified Data.List.NonEmpty as NE
import           Formatting (build, builder, int, sformat, (%))
import           Universum

import           Pos.Binary.Class (biSize)
import           Pos.Core (ChainDifficulty (..), Coin, EpochIndex, HasProtocolConstants, HeaderHash,
                           IsMainHeader (..), ProtocolMagic, SlotId (siEpoch), SoftwareVersion (..),
                           addressHash, applyCoinPortionUp, blockVersionL, coinToInteger,
                           difficultyL, epochIndexL, flattenSlotId, headerHashG, headerSlotL,
                           sumCoins, unflattenSlotId, unsafeIntegerToCoin)
import           Pos.Core.Configuration (blkSecurityParam)
import           Pos.Core.Update (BlockVersion, BlockVersionData (..), UpId, UpdatePayload (..),
                                  UpdateProposal (..), UpdateVote (..), bvdUpdateProposalThd,
                                  checkUpdatePayload)
import           Pos.Crypto (hash, shortHashF)
import           Pos.Data.Attributes (areAttributesKnown)
import           Pos.Update.Poll.Class (MonadPoll (..), MonadPollRead (..))
import           Pos.Update.Poll.Failure (PollVerFailure (..))
import           Pos.Update.Poll.Logic.Base (canBeAdoptedBV, canCreateBlockBV, confirmBlockVersion,
                                             isDecided, mkTotNegative, mkTotPositive, mkTotSum,
                                             putNewProposal, voteToUProposalState)
import           Pos.Update.Poll.Logic.Version (verifyAndApplyProposalBVS, verifyBlockVersion,
                                                verifySoftwareVersion)
import           Pos.Update.Poll.Types (ConfirmedProposalState (..), DecidedProposalState (..),
                                        DpsExtra (..), ProposalState (..),
                                        UndecidedProposalState (..), UpsExtra (..), psProposal)
--import           Pos.Util.Log (WithLogger, logDebug, logInfo, logNotice)
import           Pos.Util.Some (Some (..))
import           Pos.Util.Trace (TraceIO, traceWith, Severity (..))

type ApplyMode m =
    ( MonadError PollVerFailure m
    , MonadPoll m
    )

-- | Verify UpdatePayload with respect to data provided by
-- MonadPoll. If data is valid it is also applied.  Otherwise
-- PollVerificationFailure is thrown using MonadError type class.
--
-- The first argument specifies whether we should perform unknown data
-- checks. Currently it means that if it's 'True', then proposal (if
-- it exists) must not have unknown attributes.
--
-- When the second argument is 'Left epoch', it means that temporary payload
-- for given slot is applied. In this case threshold for inclusion of proposal
-- into block is intentionally not checked.
-- When it is 'Right header', it means that payload from block with
-- given header is applied and in this case threshold for update proposal is
-- checked.
verifyAndApplyUSPayload ::
<<<<<<< HEAD
       (MonadIO m, ApplyMode m, HasProtocolConstants, HasProtocolMagic)
    => TraceIO
=======
       (ApplyMode m, HasProtocolConstants)
    => ProtocolMagic
>>>>>>> 2f6fcbc5
    -> BlockVersion
    -> Bool
    -> Either SlotId (Some IsMainHeader)
    -> UpdatePayload
    -> m ()
<<<<<<< HEAD
verifyAndApplyUSPayload tr lastAdopted verifyAllIsKnown slotOrHeader upp@UpdatePayload {..} = do
=======
verifyAndApplyUSPayload pm lastAdopted verifyAllIsKnown slotOrHeader upp@UpdatePayload {..} = do
>>>>>>> 2f6fcbc5
    -- First of all, we verify data.
    either (throwError . PollInvalidUpdatePayload) pure =<< runExceptT (checkUpdatePayload pm upp)
    whenRight slotOrHeader $ verifyHeader lastAdopted

    unless isEmptyPayload $ do
        -- Then we split all votes into groups. One group consists of
        -- votes for proposal from payload. Each other group consists of
        -- votes for other proposals.
        let upId = hash <$> upProposal
        let votePredicate vote = maybe False (uvProposalId vote ==) upId
        let (curPropVotes, otherVotes) = partition votePredicate upVotes
        let otherGroups = NE.groupWith uvProposalId otherVotes
        -- When there is proposal in payload, it's verified and applied.
        whenJust upProposal $
            verifyAndApplyProposal tr verifyAllIsKnown slotOrHeader curPropVotes
        -- Then we also apply votes from other groups.
        -- ChainDifficulty is needed, because proposal may become approved
        -- and then we'll need to track whether it becomes confirmed.
        let cd = case slotOrHeader of
                Left  _ -> Nothing
                Right h -> Just (h ^. difficultyL, h ^. headerHashG)
        mapM_ (verifyAndApplyVotesGroup cd) otherGroups
    -- If we are applying payload from block, we also check implicit
    -- agreement rule and depth of decided proposals (they can become
    -- confirmed/discarded).
    case slotOrHeader of
        Left _           -> pass
        Right mainHeader -> do
            applyImplicitAgreement
                tr
                (mainHeader ^. headerSlotL)
                (mainHeader ^. difficultyL)
                (mainHeader ^. headerHashG)
            applyDepthCheck
                tr
                (mainHeader ^. epochIndexL)
                (mainHeader ^. headerHashG)
                (mainHeader ^. difficultyL)
  where
    isEmptyPayload = isNothing upProposal && null upVotes

-- Here we verify all US-related data from header.
verifyHeader
    :: (MonadError PollVerFailure m, MonadPoll m, IsMainHeader mainHeader)
    => BlockVersion -> mainHeader -> m ()
verifyHeader lastAdopted header = do
    let versionInHeader = header ^. blockVersionL
    unlessM (canCreateBlockBV lastAdopted versionInHeader) $ do
        throwError
            PollWrongHeaderBlockVersion
            {pwhpvGiven = versionInHeader, pwhpvAdopted = lastAdopted}

-- Get stake of stakeholder who issued given vote as per given epoch.
-- If stakeholder wasn't richman at that point, PollNotRichman is thrown.
resolveVoteStake
    :: (MonadError PollVerFailure m, MonadPollRead m)
    => EpochIndex -> Coin -> UpdateVote -> m Coin
resolveVoteStake epoch totalStake vote = do
    let !id = addressHash (uvKey vote)
    thresholdPortion <- bvdUpdateProposalThd <$> getAdoptedBVData
    let threshold = applyCoinPortionUp thresholdPortion totalStake
    let errNotRichman mbStake = PollNotRichman
            { pnrStakeholder = id
            , pnrThreshold   = threshold
            , pnrStake       = mbStake }
    stake <- note (errNotRichman Nothing) =<< getRichmanStake epoch id
    when (stake < threshold) $
        throwError $ errNotRichman (Just stake)
    return stake

-- Do all necessary checks of new proposal and votes for it.
-- If it's valid, apply. Specifically, these checks are done:
--
-- 1. Check that no one stakeholder sent two update proposals within current epoch.
-- 2. If 'verifyAllIsKnown' is 'True', check that proposal has
--    no unknown attributes.
-- 3. Proposal must not exceed maximal proposal size.
-- 4. Check that there is no active proposal with the same id.
-- 5. Verify consistenty with BlockVersionState for protocol version from proposal.
-- 6. Verify that protocol version from proposal can follow last adopted protocol version.
-- 7. Check that numeric software version of application is 1 more than
--    of last confirmed proposal for this application.
-- 8. If 'slotOrHeader' is 'Right', also check that sum of positive votes
--    for this proposal is enough (at least 'updateProposalThd').
--
-- If all checks pass, proposal is added. It can be in undecided or decided
-- state (if it has enough voted stake at once).
verifyAndApplyProposal
    :: (MonadIO m, MonadError PollVerFailure m, MonadPoll m)
    => TraceIO
    -> Bool
    -> Either SlotId (Some IsMainHeader)
    -> [UpdateVote]
    -> UpdateProposal
    -> m ()
verifyAndApplyProposal tr verifyAllIsKnown slotOrHeader votes
                           up@UnsafeUpdateProposal {..} = do
    let !upId = hash up
    let !upFromId = addressHash upFrom
    whenM (HS.member upFromId <$> getEpochProposers) $
        throwError $ PollMoreThanOneProposalPerEpoch upFromId upId
    let epoch = slotOrHeader ^. epochIndexL
    let proposalSize = biSize up
    proposalSizeLimit <- bvdMaxProposalSize <$> getAdoptedBVData
    when (verifyAllIsKnown && not (areAttributesKnown upAttributes)) $
        throwError $
        PollUnknownAttributesInProposal
        { puapUpId = upId
        , puapAttrs = upAttributes
        }
    when (proposalSize > proposalSizeLimit) $
        throwError $
        PollTooLargeProposal
        { ptlpUpId = upId
        , ptlpSize = proposalSize
        , ptlpLimit = proposalSizeLimit
        }
    whenJustM (getProposal upId) $
        const $ throwError $ PollProposalAlreadyActive upId
    -- Here we verify consistency with regards to data from 'BlockVersionState'
    -- and update relevant state if necessary.
    verifyAndApplyProposalBVS upId epoch up
    -- Then we verify that protocol version from proposal can follow last
    -- adopted protocol version.
    verifyBlockVersion upId up
    -- We also verify that software version is expected one.
    verifySoftwareVersion upId up
    -- After that we resolve stakes of all votes.
    totalStake <- note (PollUnknownStakes epoch) =<< getEpochTotalStake epoch
    votesAndStakes <-
        mapM (\v -> (v, ) <$> resolveVoteStake epoch totalStake v) votes
    -- When necessary, we also check that proposal itself has enough
    -- positive votes to be included into block.
    when (isRight slotOrHeader) $
        verifyProposalStake tr totalStake votesAndStakes upId
    -- Finally we put it into context of MonadPoll together with votes for it.
    putNewProposal slotOrHeader totalStake votesAndStakes up

-- Here we check that proposal has at least 'bvdUpdateProposalThd' stake of
-- total stake in all positive votes for it.
verifyProposalStake
    :: (MonadIO m, MonadPollRead m, MonadError PollVerFailure m)
    => TraceIO
    -> Coin -> [(UpdateVote, Coin)] -> UpId -> m ()
verifyProposalStake tr totalStake votesAndStakes upId = do
    thresholdPortion <- bvdUpdateProposalThd <$> getAdoptedBVData
    let threshold = applyCoinPortionUp thresholdPortion totalStake
    let thresholdInt = coinToInteger threshold
    let votesSum =
            sumCoins . map snd . filter (uvDecision . fst) $ votesAndStakes
    liftIO $ traceWith tr (Debug,
        sformat
            ("Verifying stake for proposal "%shortHashF%
             ", threshold is "%int%", voted stake is "%int)
            upId thresholdInt votesSum)
    when (votesSum < thresholdInt) $
        throwError
            PollSmallProposalStake
            { pspsThreshold = threshold
            , pspsActual = unsafeIntegerToCoin votesSum
            , pspsUpId = upId
            }

-- Here we verify votes for proposal which is already active. Each
-- vote must have enough stake as per distribution from epoch where
-- proposal was added.
-- We also verify that what votes correspond to real proposal in
-- undecided state.
-- Votes are assumed to be for the same proposal.
verifyAndApplyVotesGroup
    :: (MonadIO m, ApplyMode m)
    => Maybe (ChainDifficulty, HeaderHash) -> NonEmpty UpdateVote -> m ()
verifyAndApplyVotesGroup cd votes = mapM_ verifyAndApplyVote votes
  where
    upId = uvProposalId $ NE.head votes
    verifyAndApplyVote vote = do
        let !stakeholderId = addressHash . uvKey $ NE.head votes
            unknownProposalErr =
                PollUnknownProposal
                {pupStakeholder = stakeholderId, pupProposal = upId}
        ps <- note unknownProposalErr =<< getProposal upId
        case ps of
            PSDecided _     -> throwError $ PollProposalIsDecided upId stakeholderId
            PSUndecided ups -> verifyAndApplyVoteDo cd ups vote

-- Here we actually apply vote to stored undecided proposal.
verifyAndApplyVoteDo
    :: ApplyMode m
    => Maybe (ChainDifficulty, HeaderHash)
    -> UndecidedProposalState
    -> UpdateVote
    -> m ()
verifyAndApplyVoteDo cd ups vote = do
    let e = siEpoch $ upsSlot ups
    totalStake <- note (PollUnknownStakes e) =<< getEpochTotalStake e
    voteStake <- resolveVoteStake e totalStake vote
    newUPS@UndecidedProposalState {..} <-
        voteToUProposalState (uvKey vote) voteStake (uvDecision vote) ups
    let newPS
            | Just decision <-
                 isDecided
                     (mkTotPositive upsPositiveStake)
                     (mkTotNegative upsNegativeStake)
                     (mkTotSum totalStake) =
                PSDecided
                    DecidedProposalState
                    { dpsUndecided = newUPS
                    , dpsDecision = decision
                    , dpsDifficulty = fst <$> cd
                    , dpsExtra = DpsExtra . snd <$> cd <*> Just False
                    }
            | otherwise = PSUndecided newUPS
    insertActiveProposal newPS

-- According to implicit agreement rule all proposals which were put
-- into blocks earlier than 'updateImplicit' slots before slot
-- of current block become implicitly decided (approved or rejected).
-- If proposal's total positive stake is bigger than negative, it's
-- approved. Otherwise it's rejected.
applyImplicitAgreement
    :: (MonadIO m, MonadPoll m, HasProtocolConstants)
    => TraceIO
    -> SlotId -> ChainDifficulty -> HeaderHash -> m ()
applyImplicitAgreement tr (flattenSlotId -> slotId) cd hh = do
    BlockVersionData {..} <- getAdoptedBVData
    let oldSlot = unflattenSlotId $ slotId - bvdUpdateImplicit
    -- There is no one implicit agreed proposal
    -- when slot of block is less than @bvdUpdateImplicit@
    unless (slotId < bvdUpdateImplicit) $
        mapM_ applyImplicitAgreementDo =<< getOldProposals oldSlot
  where
    applyImplicitAgreementDo ups = do
        let decided = makeImplicitlyDecided ups
        insertActiveProposal $ PSDecided decided
        let upId = hash $ upsProposal ups
            status | dpsDecision decided = "approved"
                   | otherwise = "rejected"
        liftIO $ traceWith tr (Info, sformat ("Proposal "%build%" is implicitly "%builder)
            upId status)
    makeImplicitlyDecided ups@UndecidedProposalState {..} =
        DecidedProposalState
        { dpsUndecided = ups
        , dpsDecision = upsPositiveStake > upsNegativeStake
        , dpsDifficulty = Just cd
        , dpsExtra = Just $ DpsExtra hh True
        }

-- All decided proposals which became decided more than
-- 'blkSecurityParam' blocks deeper than current block become
-- confirmed or discarded (approved become confirmed, rejected become
-- discarded).
applyDepthCheck
    :: forall m . (MonadIO m, ApplyMode m, HasProtocolConstants)
    => TraceIO
    -> EpochIndex -> HeaderHash -> ChainDifficulty -> m ()
applyDepthCheck tr epoch hh (ChainDifficulty cd)
    | cd <= blkSecurityParam = pass
    | otherwise = do
        deepProposals <- getDeepProposals (ChainDifficulty (cd - blkSecurityParam))
        -- 1. Group proposals by application name
        -- 2. Sort proposals in each group by tuple
        --     (decision, whether decision is implicit, positive stake, slot when it has been proposed)
        -- 3. We discard all proposals in each group except the head
        -- 4. Concatenate all groups and process all proposals
        let winners =
                concatMap (toList . discardAllExceptHead . NE.sortBy proposalCmp) $
                NE.groupWith groupCriterion deepProposals
        unless (null deepProposals) $ mapM_ applyDepthCheckDo winners
  where
    upsAppName = svAppName . upSoftwareVersion . upsProposal
    discardAllExceptHead (a:|xs) = a :| map (\x->x {dpsDecision = False}) xs
    groupCriterion = upsAppName . dpsUndecided
    mkTuple a extra =
        ( dpsDecision a
        , not $ deImplicit extra
        , upsPositiveStake $ dpsUndecided a
        , upsSlot $ dpsUndecided a
        )

    -- This comparator chooses the most appropriate proposal among
    -- proposals of one app and with same chain difficulty.
    proposalCmp a b
      | Just extraA <- dpsExtra a
      , Just extraB <- dpsExtra b =
          compare (mkTuple b extraB) (mkTuple a extraA)
      -- The following checks just in case,
      -- if there are proposals without dpsExtra
      | Just _ <- dpsExtra a = LT
      | Just _ <- dpsExtra b = GT
      | otherwise =
          compare  (upsSlot $ dpsUndecided b) (upsSlot $ dpsUndecided a)

    applyDepthCheckDo :: DecidedProposalState -> m ()
    applyDepthCheckDo DecidedProposalState {..} = do
        let UndecidedProposalState {..} = dpsUndecided
        let sv = upSoftwareVersion upsProposal
        let bv = upBlockVersion upsProposal
        let upId = hash upsProposal
        let status | dpsDecision = "confirmed"
                   | otherwise = "discarded"
        when dpsDecision $ do
            setLastConfirmedSV sv
            DpsExtra {..} <-
                note (PollInternalError "DPS extra: expected Just, but got Nothing")
                      dpsExtra
            UpsExtra {..} <-
                note (PollInternalError "UPS extra: expected Just, but got Nothing")
                      upsExtra
            let cps = ConfirmedProposalState
                    { cpsUpdateProposal = upsProposal
                    , cpsVotes = upsVotes
                    , cpsPositiveStake = upsPositiveStake
                    , cpsNegativeStake = upsNegativeStake
                    , cpsImplicit = deImplicit
                    , cpsProposed = ueProposedBlk
                    , cpsDecided = deDecidedBlk
                    , cpsConfirmed = hh
                    , cpsAdopted = Nothing
                    }
            addConfirmedProposal cps
            proposals <- getProposalsByApp $ upsAppName dpsUndecided
            mapM_ (deactivateProposal . hash . psProposal) proposals
        needConfirmBV <- (dpsDecision &&) <$> canBeAdoptedBV bv
        if | needConfirmBV -> do
               confirmBlockVersion epoch bv
               liftIO $ traceWith tr (Info, sformat (build%" is competing now") bv)
           | otherwise -> do
               delBVState bv
               liftIO $ traceWith tr (Info, sformat ("State of "%build%" is deleted") bv)
        deactivateProposal upId
        liftIO $ traceWith tr (Notice, sformat ("Proposal "%shortHashF%" is "%builder) upId status)<|MERGE_RESOLUTION|>--- conflicted
+++ resolved
@@ -61,23 +61,15 @@
 -- given header is applied and in this case threshold for update proposal is
 -- checked.
 verifyAndApplyUSPayload ::
-<<<<<<< HEAD
-       (MonadIO m, ApplyMode m, HasProtocolConstants, HasProtocolMagic)
-    => TraceIO
-=======
        (ApplyMode m, HasProtocolConstants)
-    => ProtocolMagic
->>>>>>> 2f6fcbc5
+    => TraceNamed m
+    -> ProtocolMagic
     -> BlockVersion
     -> Bool
     -> Either SlotId (Some IsMainHeader)
     -> UpdatePayload
     -> m ()
-<<<<<<< HEAD
-verifyAndApplyUSPayload tr lastAdopted verifyAllIsKnown slotOrHeader upp@UpdatePayload {..} = do
-=======
-verifyAndApplyUSPayload pm lastAdopted verifyAllIsKnown slotOrHeader upp@UpdatePayload {..} = do
->>>>>>> 2f6fcbc5
+verifyAndApplyUSPayload logTrace pm lastAdopted verifyAllIsKnown slotOrHeader upp@UpdatePayload {..} = do
     -- First of all, we verify data.
     either (throwError . PollInvalidUpdatePayload) pure =<< runExceptT (checkUpdatePayload pm upp)
     whenRight slotOrHeader $ verifyHeader lastAdopted
@@ -92,7 +84,7 @@
         let otherGroups = NE.groupWith uvProposalId otherVotes
         -- When there is proposal in payload, it's verified and applied.
         whenJust upProposal $
-            verifyAndApplyProposal tr verifyAllIsKnown slotOrHeader curPropVotes
+            verifyAndApplyProposal logTrace verifyAllIsKnown slotOrHeader curPropVotes
         -- Then we also apply votes from other groups.
         -- ChainDifficulty is needed, because proposal may become approved
         -- and then we'll need to track whether it becomes confirmed.
